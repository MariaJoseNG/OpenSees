#==============================================================================
# 
#        OpenSees -- Open System For Earthquake Engineering Simulation
#                Pacific Earthquake Engineering Research Center
#
#     (c) Copyright 1999-2021 The Regents of the University of California
#                             All Rights Reserved
# (Copyright and Disclaimer @ http://www.berkeley.edu/OpenSees/copyright.html)
#
#------------------------------------------------------------------------------
#
# Major sections:
# - General Setup
# - External Libreries (Conan or User supplied paths)
# - Libraries
# - Executables
# - Option Application
#
#==============================================================================

cmake_minimum_required(VERSION 3.16)
project(OpenSeesFramework LANGUAGES C CXX Fortran)


set(CMAKE_DISABLE_IN_SOURCE_BUILD ON)
set(OPS_EXTERN_SOURCE_DIR "${PROJECT_SOURCE_DIR}/OTHER/")
set(OPS_EXTERNALS_DIR "${PROJECT_SOURCE_DIR}/OTHER/")
set(OPS_BUNDLED_DIR "${PROJECT_SOURCE_DIR}/OTHER/")
set(OPS_SRC_DIR "${PROJECT_SOURCE_DIR}/SRC/")

set(CMAKE_MODULE_PATH "${CMAKE_MODULE_PATH}" "${PROJECT_SOURCE_DIR}/cmake/cmake")
include(OpenSeesFunctions)

# include user config
include(${PROJECT_SOURCE_DIR}/Conf.cmake)

#cmake -DCMAKE_RULE_MESSAGES:BOOL=OFF -DCMAKE_VERBOSE_MAKEFILE:BOOL=ON .

#
# Compiler SPECIFIC
#

if ("${CMAKE_CXX_COMPILER_ID}" MATCHES "Clang")
 MESSAGE("COMPILER: Clang")
 # set(CMAKE_FIND_LIBRARY_SUFFIXES ".a")
 set(BUILD_SHARED_LIBS OFF)
 # set(CMAKE_EXE_LINKER_FLAGS "-static")
elseif ("${CMAKE_CXX_COMPILER_ID}" MATCHES "GNU")
 set(CMAKE_FIND_LIBRARY_SUFFIXES ".a")
 set(BUILD_SHARED_LIBS OFF)
 set(CMAKE_EXE_LINKER_FLAGS "-static")
 # add_compile_options(-fPIC)
 set(CMAKE_POSITION_INDEPENDENT_CODE ON)
 set(CMAKE_EXE_LINKER_FLAGS "-static-libgcc -static-libstdc++")
 MESSAGE("COMPILER: Clang")
elseif ("${CMAKE_CXX_COMPILER_ID}" MATCHES "Intel") 
 MESSAGE("COMPILER: Intel")
 add_compile_options(-fPIC)
elseif ("${CMAKE_CXX_COMPILER_ID}" MATCHES "MSVC")
 MESSAGE("COMPILER: MSVC")
 set(CMAKE_FIND_LIBRARY_SUFFIXES ".lib")
 set(BUILD_SHARED_LIBS OFF)
 set(CMAKE_MSVC_RUNTIME_LIBRARY "MultiThreaded")
else()
  MESSAGE("COMPILER: UKNOWN COMPILER ${CMAKE_CXX_COMPILER_ID}")
endif()

 
#
# external packages
#

add_library(OPS_External_packages INTERFACE)
add_library(OPS_OS_Specific_libs INTERFACE)

# 
# Conan (manages external dependencies for a typical build)
# 

MESSAGE("${CMAKE_BINARY_DIR}")

if(EXISTS "${CMAKE_BINARY_DIR}/conanbuildinfo.cmake")

   MESSAGE("USING CONAN")
   include("${CMAKE_BINARY_DIR}/conanbuildinfo.cmake")
   conan_basic_setup()
   set (HDF5_FOUND TRUE)
   set (HDF5_LIBRARIES ${CONAN_LIBS_HDF5} ${CONAN_LIBS_ZLIB})
   set (HDF5_VERSION "1.12.0")
   set(USING_CONAN TRUE)
   set(CMAKE_MODULE_PATH ${CMAKE_BINARY_DIR} ${CMAKE_MODULE_PATH})
   set(CMAKE_PREFIX_PATH ${CMAKE_BINARY_DIR} ${CMAKE_PREFIX_PATH})

else()

  MESSAGE("NOT USING CONAN")
  include(OpenSeesFunctions)
  set(NOT_USING_CONAN TRUE)
  set (CONAN_LIBS )
  find_package(HDF5 REQUIRED)
  find_package(TCL REQUIRED)

endif()

# define user-selectable options for end target
set_property(CACHE OPS_FINAL_TARGET PROPERTY STRINGS 
    G3 OpenSees OpenSeesMP OpenSeesSP OpenSeesPy)

#
# OS Configuration:
#  defines: compile flags & user supplied paths and includes if not using conan
#

if(CMAKE_SYSTEM_NAME STREQUAL "Linux")
  set(CMAKE_CXX_FLAGS "${CMAKE_CXX_FLAGS} -fPIC")
  add_compile_definitions(_LINUX _UNIX _TCL85)
  if (NOT_USING_CONAN)
    include(OpenSeesDependenciesUnix)
  endif()
endif()

if(CMAKE_SYSTEM_NAME STREQUAL "Darwin")
  set(OPS_Use_Graphics_Option None)
  set(CMAKE_CXX_FLAGS "${CMAKE_CXX_FLAGS} -fPIC")
  add_compile_definitions(_LINUX _UNIX _TCL85)
  if (NOT_USING_CONAN)
    include(OpenSeesDependenciesUnix)
  endif()  
endif()

if(CMAKE_SYSTEM_NAME STREQUAL "Windows")
    target_link_libraries(OPS_OS_Specific_libs INTERFACE wsock32 ws2_32)
    add_compile_definitions(_WIN32 _TCL85)
  if (NOT_USING_CONAN)
    include(OpenSeesDependenciesWin)
  endif()      
endif()

#==============================================================================
#                            General Setup
#
#==============================================================================
#----------------------------------------------------------------
# Compilers
#---------------------------------------------------------------- 

# Fortran
#--------------------------------------
enable_language(Fortran)

# C++
#--------------------------------------

set(CMAKE_CXX_STANDARD 17)
set(CMAKE_C_STANDARD 11)
set(CMAKE_FORTRAN_STANDARD 08)

set(CMAKE_CXX_ARCHIVE_CREATE "<CMAKE_AR> cqls <TARGET> <LINK_FLAGS> <OBJECTS>")
#add_compile_options(-g)

# Warnings
#opensees_add_cxx_flag(
#    GNU  -Wall
#    MSVC /W0
#)

# Floating-point
#opensees_add_cxx_flag(
#    GNU  -ffloat-store
#    MSVC /fp:precise
#)

#----------------------------------------------------------------
# Global Includes
#----------------------------------------------------------------
# include paths to main abstract classes
 
# NOTE BeamIntegration and MatrixUtil need to be removed from element/forceBEamColumn

include_directories(
  ${OPS_SRC_DIR}
  ${OPS_SRC_DIR}/matrix
  ${OPS_SRC_DIR}/handler
  ${OPS_SRC_DIR}/database
  ${OPS_SRC_DIR}/element
  ${OPS_SRC_DIR}/element/forceBeamColumn
  ${OPS_SRC_DIR}/element/nonlinearBeamColumn/matrixutil
  ${OPS_SRC_DIR}/coordTransformation
  ${OPS_SRC_DIR}/damping
  ${OPS_SRC_DIR}/tagged
  ${OPS_SRC_DIR}/tagged/storage
  ${OPS_SRC_DIR}/recorder
  ${OPS_SRC_DIR}/renderer
  ${OPS_SRC_DIR}/damage
  ${OPS_SRC_DIR}/recorder/response
  ${OPS_SRC_DIR}/material
  ${OPS_SRC_DIR}/material/section
  ${OPS_SRC_DIR}/material/uniaxial
  ${OPS_SRC_DIR}/material/nD
  ${OPS_SRC_DIR}/graph/graph
  ${OPS_SRC_DIR}/graph/numberer
  ${OPS_SRC_DIR}/graph/partitioner
  ${OPS_SRC_DIR}/domain/component
  ${OPS_SRC_DIR}/domain/domain
  ${OPS_SRC_DIR}/domain/subdomain
  ${OPS_SRC_DIR}/domain/load
  ${OPS_SRC_DIR}/domain/loadBalancer
  ${OPS_SRC_DIR}/domain/pattern
  ${OPS_SRC_DIR}/domain/groundMotion
  ${OPS_SRC_DIR}/domain/node
  ${OPS_SRC_DIR}/domain/constraints
  ${OPS_SRC_DIR}/domain/region
  ${OPS_SRC_DIR}/analysis/algorithm
  ${OPS_SRC_DIR}/analysis/dof_grp
  ${OPS_SRC_DIR}/analysis/fe_ele
  ${OPS_SRC_DIR}/analysis/algorithm/equiSolnAlgo
  ${OPS_SRC_DIR}/analysis/algorithm/eigenAlgo
  ${OPS_SRC_DIR}/analysis/algorithm/domainDecompAlgo
  ${OPS_SRC_DIR}/analysis/analysis
  ${OPS_SRC_DIR}/analysis/integrator
  ${OPS_SRC_DIR}/analysis/handler
  ${OPS_SRC_DIR}/analysis/numberer
  ${OPS_SRC_DIR}/analysis/model
  ${OPS_SRC_DIR}/convergenceTest
  ${OPS_SRC_DIR}/modelbuilder
  ${OPS_SRC_DIR}/system_of_eqn
  ${OPS_SRC_DIR}/system_of_eqn/linearSOE
  ${OPS_SRC_DIR}/system_of_eqn/eigenSOE
  ${OPS_SRC_DIR}/actor/actor
  ${OPS_SRC_DIR}/actor/channel
  ${OPS_SRC_DIR}/actor/objectBroker
  ${OPS_SRC_DIR}/actor/message
)

# TODO: Temporary fix; include all directories with .h files through glob
file(GLOB_RECURSE ops_include_files CONFIGURE_DEPENDS 
    ${OPS_SRC_DIR}/*.h
    ${OPS_BUNDLED_DIR}/*.h
)
set(OPS_INCLUDE_DIRS "")
foreach(filepath ${ops_include_files})
    get_filename_component(dir_path ${filepath} PATH)
    set(OPS_INCLUDE_DIRS ${OPS_INCLUDE_DIRS} ${dir_path})
endforeach()
list(REMOVE_DUPLICATES OPS_INCLUDE_DIRS)

include_directories(${OPS_INCLUDE_DIRS})
# end TODO

# ##############################################################
#
# NUMERICAL and OpenSees LIBRARIES
#
# ##############################################################

#
# NUMERICAL LIBRARIES
#

add_subdirectory("${PROJECT_SOURCE_DIR}/OTHER/SuperLU_5.1.1")
set (SUPERLU_LIBRARIES SUPERLU)
add_subdirectory("${PROJECT_SOURCE_DIR}/OTHER/UMFPACK")
set (UMFPACK_LIBRARIES UMFPACK)
add_subdirectory("${PROJECT_SOURCE_DIR}/OTHER/AMD")
set (AMD_LIBRARIES AMD)
add_subdirectory("${PROJECT_SOURCE_DIR}/OTHER/ARPACK")
set (ARPACK_LIBRARIES ARPACK)
add_subdirectory("${PROJECT_SOURCE_DIR}/OTHER/CSPARSE")
set (CSPARSE_LIBRARIES CSPARSE)
add_subdirectory("${PROJECT_SOURCE_DIR}/OTHER/tetgen1.4.3")
set (TETGEN_LIBRARIES tet)
add_subdirectory("${PROJECT_SOURCE_DIR}/OTHER/Triangle")
set (TRIANGLE_LIBRARIES triangle)


if (NOT DEFINED LAPACK_LIBRARIES) 
   find_package(LAPACK)
else()
   set (LAPACK_FOUND TRUE CACHE BOOL "providing own lapack lib")
endif()

find_package (Python COMPONENTS Interpreter Development)

<<<<<<< HEAD

if((TARGET OpenSeesMP) OR (TARGET OpenSeesSP))
  find_package(MPI)
  
=======
if((TARGET OpenSeesMP) OR (TARGET OpenSeesSP))
  find_package(MPI)
>>>>>>> 5c7c34df
endif()


find_package(MKL)

#set (LAPACK_FOUND FALSE)
#set (BLAS_FOUND FALSE)

if(LAPACK_FOUND)
  message(STATUS "LAPACK was found.")
  message(STATUS "LAPACK_LINKER_FLAGS = ${LAPACK_LINKER_FLAGS}")
  message(STATUS "LAPACK_LIBRARIES = ${LAPACK_LIBRARIES}" )
else()
  add_subdirectory("${PROJECT_SOURCE_DIR}/OTHER/BLAS") 
  add_subdirectory("${PROJECT_SOURCE_DIR}/OTHER/LAPACK")
  set(LAPACK_LIBRARIES LAPACK)
endif()

if(PYTHON_FOUND)
  message("Python_FOUND:${Python_FOUND}")
  message("Python_VERSION:${Python_VERSION}")
  message("Python_Development_FOUND:${Python_Development_FOUND}")
  message("Python_LIBRARIES:${Python_LIBRARIES}")
  message("Python_INCLUDES:${Python_INCLUDE_DIRS}")  
else()
  message(STATUS "PYTHON NOT FOUND")
endif()


if(MPI_FOUND)
  message(STATUS "MPI was found.")
  message(STATUS "MPI was found .. path added ${MPI_C_INCLUDE_DIRS} ${MPI_FOUND}")
  include_directories(SYSTEM ${MPI_C_INCLUDE_DIRS})
  #add_subdirectory("${PROJECT_SOURCE_DIR}/OTHER/MUMPS_5.4.1")
  #if(NOT CMAKE_SYSTEM_NAME STREQUAL "Windows")
  if (NOT DEFINED MUMPS_DIR)
  #    include(ExternalProject)
  #    ExternalProject_Add(mumps
  #       GIT_REPOSITORY    https://github.com/scivision/mumps.git
  #       GIT_TAG           v5.5.1.5
  #       SOURCE_DIR        "${CMAKE_BINARY_DIR}/mumps-src"
  #       BINARY_DIR        "${CMAKE_BINARY_DIR}"
  #       INSTALL_COMMAND   ""
  #     )
  #
  #    set (MUMPS_LIBRARIES "${CMAKE_BINARY_DIR}/libdmumps.lib;${CMAKE_BINARY_DIR}/libmumps_common.lib;${CMAKE_BINARY_DIR}/libpord.lib")
     set (MUMPS_FLAG -D_NOMUMPS)
     set (MUMPS_LIBRARIES "")
  else()
     set (MUMPS_FLAG -D_MUMPS)  
     if(CMAKE_SYSTEM_NAME STREQUAL "Windows")
       set (MUMPS_LIBRARIES "${MUMPS_DIR}/dmumps;${MUMPS_DIR}/mumps_common;${MUMPS_DIR}/pord")
     else()
       set (MUMPS_LIBRARIES "${MUMPS_DIR}/libdmumps.a;${MUMPS_DIR}/libmumps_common.a;${MUMPS_DIR}/libpord.a")
     endif()

  endif()

  add_subdirectory("${PROJECT_SOURCE_DIR}/OTHER/SuperLU_DIST_4.3/SRC")
  add_subdirectory("${PROJECT_SOURCE_DIR}/OTHER/METIS")    
else()
  message(STATUS "MPI was NOT found.")
endif()


if(MKL_FOUND)
  message(STATUS "MKL was found.")
  set (SCALAPACK_LIBRARIES ${MKL_LIBRARIES})
  if(CMAKE_SYSTEM_NAME STREQUAL "Windows")
    set (MKL_LPATH ${MKL_ROOT}/lib/intel64)
    set (SCALAPACK_LIBRARIES "${MKL_LPATH}/mkl_scalapack_ilp64.lib;${MKL_LPATH}/mkl_intel_ilp64.lib;${MKL_LPATH}/mkl_sequential.lib;${MKL_LPATH}/mkl_core.lib;${MKL_LPATH}/mkl_blacs_intelmpi_ilp64.lib")
  endif() 
  message(STATUS "SCALAPACK_LIBRARIES=${SCALAPACK_LIBRARIES}")     
else()
  message(STATUS "MKL NOT found .. user to provide -DSCALAPACK_LIBRARIES=")
  message(STATUS "SCALAPACK_LIBRARIES=${SCALAPACK_LIBRARIES}")
endif()
  
#get_cmake_property(_variableNames VARIABLES)
#list (SORT _variableNames)
#foreach (_variableName ${_variableNames})
#  message(STATUS "${_variableName}=${${_variableName}}")
#endforeach()  

add_library(OPS_Numerics INTERFACE)

target_link_libraries(OPS_Numerics INTERFACE
       ${ARPACK_LIBRARIES}
       ${CSPARSE_LIBRARIES} 
       ${SUPERLU_LIBRARIES}
       ${UMFPACK_LIBRARIES}
       ${TETGEN_LIBRARIES}
       ${TRIANGLE_LIBRARIES}                     
       ${AMD_LIBRARIES}
       ${AMD_LIBRARIES}       
       ${LAPACK_LIBRARIES}
)

set(TCL_LIBRARIES ${TCL_LIBRARY})

#
# OpenSees OBJECT LIBRARIES
#

add_library(OPS_Matrix             OBJECT)
add_library(OPS_Actor              OBJECT)
add_library(OPS_ObjectBroker       OBJECT)
add_library(OPS_Handler            OBJECT)
add_library(OPS_Recorder           OBJECT)
add_library(OPS_Reliability        OBJECT)
add_library(OPS_Tagged             OBJECT)
add_library(OPS_Utilities          OBJECT)
add_library(OPS_ModelBuilder       OBJECT)
add_library(OPS_Domain             OBJECT)
add_library(OPS_SysOfEqn           OBJECT)
#add_library(OPS_SysOfEqnSP        OBJECT)
add_library(OPS_Analysis           OBJECT)
add_library(OPS_ConvergenceTest    OBJECT)
add_library(OPS_Thermal            OBJECT)
add_library(OPS_Element            OBJECT)
add_library(OPS_ElementFortran     OBJECT)
#add_library(OPS_ElementSP         OBJECT)
add_library(OPS_Material           OBJECT)
add_library(OPS_MaterialFortran    OBJECT)
add_library(OPS_Damage             OBJECT)
add_library(OPS_Database           OBJECT)
add_library(OPS_INTERPRETER        OBJECT)


include_directories(${TCL_INCLUDE_PATH})

#
# Optional Extensions
#

add_library(OPS_Paraview           OBJECT EXCLUDE_FROM_ALL)
add_library(OPS_Renderer           OBJECT EXCLUDE_FROM_ALL)
add_library(OPS_Graphics           OBJECT EXCLUDE_FROM_ALL)
add_library(OPS_Graphics_Default   OBJECT EXCLUDE_FROM_ALL)
add_library(OPS_Graphics_GL        OBJECT EXCLUDE_FROM_ALL)
add_library(OPS_PFEM               OBJECT EXCLUDE_FROM_ALL)

#
# Tcl Interpreter Library & special include and link directives
#

add_library(OPS_InterpTcl          STATIC)

target_compile_definitions(OPS_InterpTcl PUBLIC _TCL85)
if(NOT EXISTS "${CMAKE_BINARY_DIR}/conanbuildinfo.cmake")
  target_include_directories(OPS_InterpTcl PUBLIC ${TCL_INCLUDE_PATH})
  target_link_libraries(OPS_InterpTcl PRIVATE ${TCL_LIBRARIES})
endif()

#
# OpenSees G3 Library - a slimmed down OpenSees
#

add_library(G3) 

target_link_libraries(G3
    coordTransformation
    damping
    OPS_Matrix
    OPS_Analysis 
    OPS_ModelBuilder
    OPS_Domain
    OPS_ConvergenceTest
    OPS_Element
    OPS_Material
    OPS_Recorder
    OPS_Handler
    OPS_SysOfEqn
    OPS_Tagged 
    OPS_Utilities
    graph
    OPS_Actor 
    OPS_ObjectBroker
    OPS_Numerics
    OPS_INTERPRETER
)

#
# OpenSees Libray
#

add_library(OpenSeesLIB  EXCLUDE_FROM_ALL)

target_link_libraries(OpenSeesLIB
    ${OPS_Extension_List}
    OPS_Actor 
    OPS_Analysis 
    OPS_ConvergenceTest
    OPS_Damage
    OPS_Database
    OPS_Domain
    graph
    OPS_Element
    OPS_ElementFortran    
    OPS_Handler
    OPS_INTERPRETER
    OPS_Material
    OPS_MaterialFortran    
    OPS_Material_YieldSurface
    OPS_Matrix
    OPS_ModelBuilder
    OPS_ObjectBroker
    OPS_PFEM
    OPS_Recorder
    coordTransformation
    damping
    OPS_Renderer
    OPS_Section_Repres
    OPS_Section_YieldSurface
    OPS_SysOfEqn
    OPS_Thermal 
    OPS_OS_Specific_libs
    OPS_Tagged 
    OPS_Utilities
)


# ########################################################################
#
# EXECUTABLES
#
# ########################################################################

# Adding EXCLUDE_FROM_ALL prevents these from being made by default.

#
# OpenSees Tcl Interpreter
#



add_executable(OpenSees EXCLUDE_FROM_ALL 
  ${OPS_SRC_DIR}/tcl/tclAppInit.cpp
  ${OPS_SRC_DIR}/tcl/tclMain.cpp
  ${OPS_SRC_DIR}/tcl/commands.cpp
  ${OPS_SRC_DIR}/actor/objectBroker/FEM_ObjectBrokerAllClasses.cpp
)

if(NOT EXISTS "${CMAKE_BINARY_DIR}/conanbuildinfo.cmake")
  target_include_directories(OpenSees PUBLIC ${TCL_INCLUDE_PATH})

  FILE(COPY ${CONAN_LIB_DIRS_TCL}/tcl8.6
       DESTINATION ${PROJECT_BINARY_DIR}/lib/tcl8.6
       FILES_MATCHING PATTERN .tcl)
     
else ()
     FILE(MAKE_DIRECTORY ${CMAKE_CURRENT_BINARY_DIR}/lib/tcl8.6)
     add_custom_command(
      TARGET OpenSees POST_BUILD
  COMMENT("Copying init.tcl to ${CMAKE_CURRENT_BINARY_DIR}")
      COMMAND ${CMAKE_COMMAND} -E copy
        ${CONAN_LIB_DIRS_TCL}/tcl8.6/init.tcl
  ${CMAKE_CURRENT_BINARY_DIR}/lib/tcl8.6
     )
endif()


target_link_libraries(OpenSees
  OPS_InterpTcl 
  coordTransformation
  OpenSeesLIB
  OPS_Reliability
  OPS_ReliabilityTcl  
  OPS_Numerics
  OPS_Recorder
  ${CMAKE_DL_LIBS} 
  ${HDF5_LIBRARIES} 
  ${CONAN_LIBS}
)


#
# OpenSeesSP Tcl Parallel Interpreter
#


if(MPI_FOUND)

    add_executable(OpenSeesSP EXCLUDE_FROM_ALL 
      ${OPS_SRC_DIR}/tcl/mpiMain.cpp
      ${OPS_SRC_DIR}/tcl/tclMain.cpp
      ${OPS_SRC_DIR}/tcl/commands.cpp
      ${OPS_SRC_DIR}/domain/domain/partitioned/PartitionedDomain.cpp
      ${OPS_SRC_DIR}/domain/domain/partitioned/PartitionedDomainEleIter.cpp
      ${OPS_SRC_DIR}/domain/domain/partitioned/PartitionedDomainSubIter.cpp
      ${OPS_SRC_DIR}/actor/objectBroker/FEM_ObjectBrokerAllClasses.cpp
      ${OPS_SRC_DIR}/actor/machineBroker/MPI_MachineBroker.cpp
      ${OPS_SRC_DIR}/system_of_eqn/linearSOE/diagonal/MPIDiagonalSOE.cpp
      ${OPS_SRC_DIR}/system_of_eqn/linearSOE/diagonal/MPIDiagonalSolver.cpp
      ${OPS_SRC_DIR}/system_of_eqn/linearSOE/mumps/MumpsSOE.cpp
      ${OPS_SRC_DIR}/system_of_eqn/linearSOE/mumps/MumpsSolver.cpp
      ${OPS_SRC_DIR}/system_of_eqn/linearSOE/mumps/MumpsParallelSOE.cpp
      ${OPS_SRC_DIR}/system_of_eqn/linearSOE/mumps/MumpsParallelSolver.cpp
      ${OPS_SRC_DIR}/system_of_eqn/linearSOE/sparseGEN/DistributedSuperLU.cpp
      ${OPS_SRC_DIR}/system_of_eqn/linearSOE/sparseGEN/DistributedSparseGenColLinSOE.cpp
      ${OPS_SRC_DIR}/system_of_eqn/linearSOE/sparseGEN/DistributedSparseGenRowLinSOE.cpp
      ${OPS_SRC_DIR}/domain/subdomain/ActorSubdomain.cpp
      ${OPS_SRC_DIR}/domain/subdomain/ShadowSubdomain.cpp
    )


    target_include_directories(OpenSeesSP PRIVATE ${MUMPS_DIR}/_deps/mumps-src/include ${MPI_CXX_INCLUDE_DIRS})
    target_compile_options(OpenSeesSP PRIVATE ${MPI_CXX_COMPILE_FLAGS})

    if (DEFINED OPENMPI)
        target_compile_definitions(OpenSeesSP 
    	  PUBLIC _PARALLEL_PROCESSING ${MUMPS_FLAG} _OPENMPI)
    else()
        target_compile_definitions(OpenSeesSP 
    	  PUBLIC _PARALLEL_PROCESSING ${MUMPS_FLAG})
    endif()

    target_link_libraries(OpenSeesSP 
       OPS_InterpTcl 
       OpenSeesLIB
       OPS_Reliability
       OPS_ReliabilityTcl
       OPS_Recorder
       METIS
       SUPERLU_DIST
       OPS_Numerics
       ${MUMPS_LIBRARIES}
       ${CMAKE_DL_LIBS} 
       ${HDF5_LIBRARIES} 
       ${CONAN_LIBS}
       ${MPI_CXX_LIBRARIES}
       ${SCALAPACK_LIBRARIES}
       ${MPI_Fortran_LIBRARIES}       
       ${MPI_CXX_LINK_FLAGS}
    )
    
endif()


#
# OpenSeesMP Tcl MPI Interpreter
#

if(MPI_FOUND)

    add_executable(OpenSeesMP EXCLUDE_FROM_ALL 
      ${OPS_SRC_DIR}/tcl/mpiParameterMain.cpp
      ${OPS_SRC_DIR}/tcl/tclMain.cpp
      ${OPS_SRC_DIR}/tcl/commands.cpp
      ${OPS_SRC_DIR}/domain/domain/partitioned/PartitionedDomain.cpp
      ${OPS_SRC_DIR}/domain/domain/partitioned/PartitionedDomainEleIter.cpp
      ${OPS_SRC_DIR}/domain/domain/partitioned/PartitionedDomainSubIter.cpp        
      ${OPS_SRC_DIR}/actor/machineBroker/MPI_MachineBroker.cpp
      ${OPS_SRC_DIR}/actor/objectBroker/FEM_ObjectBrokerAllClasses.cpp
      ${OPS_SRC_DIR}/system_of_eqn/linearSOE/diagonal/MPIDiagonalSOE.cpp
      ${OPS_SRC_DIR}/system_of_eqn/linearSOE/diagonal/MPIDiagonalSolver.cpp
      ${OPS_SRC_DIR}/system_of_eqn/linearSOE/mumps/MumpsSOE.cpp
      ${OPS_SRC_DIR}/system_of_eqn/linearSOE/mumps/MumpsSolver.cpp
      ${OPS_SRC_DIR}/system_of_eqn/linearSOE/mumps/MumpsParallelSOE.cpp
      ${OPS_SRC_DIR}/system_of_eqn/linearSOE/mumps/MumpsParallelSolver.cpp
      ${OPS_SRC_DIR}/domain/subdomain/ActorSubdomain.cpp
      ${OPS_SRC_DIR}/domain/subdomain/ShadowSubdomain.cpp
    )

    target_include_directories(OpenSeesMP PRIVATE ${MUMPS_DIR}/_deps/mumps-src/include ${MPI_CXX_INCLUDE_DIRS})

    target_compile_options(OpenSeesMP PRIVATE ${MPI_CXX_COMPILE_FLAGS})
    
    if (NOT DEFINED MUMPS_DIR)
        add_dependencies(OpenSeesMP mumps)
    endif()			    

    if (DEFINED OPENMPI)
        target_compile_definitions(OpenSeesMP 
    	  PUBLIC _PARALLEL_INTERPRETERS ${MUMPS_FLAG} _OPENMPI)
    else()
        target_compile_definitions(OpenSeesMP 
    	  PUBLIC _PARALLEL_INTERPRETERS ${MUMPS_FLAG})
    endif()
    
    target_link_libraries(OpenSeesMP 
       OPS_InterpTcl 
       OpenSeesLIB
       OPS_Reliability
       OPS_ReliabilityTcl
       OPS_Recorder      
       METIS
       SUPERLU_DIST
       OPS_Numerics
       ${MUMPS_LIBRARIES}
       ${CMAKE_DL_LIBS} 
       ${HDF5_LIBRARIES} 
       ${CONAN_LIBS}
       ${MPI_CXX_LIBRARIES}
       ${SCALAPACK_LIBRARIES}
       ${MPI_Fortran_LIBRARIES}       
       ${MPI_CXX_LINK_FLAGS}
    )
    
endif()


#
# OpenSeesPy Module
#

add_library(OpenSeesPy SHARED EXCLUDE_FROM_ALL
    ${OPS_SRC_DIR}/interpreter/PythonModule.cpp
    ${OPS_SRC_DIR}/actor/objectBroker/FEM_ObjectBrokerAllClasses.cpp
)

set_target_properties(OpenSeesPy PROPERTIES PREFIX "")

target_include_directories(OpenSeesPy PUBLIC ${Python_INCLUDE_DIRS})

target_link_libraries(OpenSeesPy
   OpenSeesLIB 
   OPS_Reliability
   OPS_Recorder
   OPS_Numerics 
   ${HDF5_LIBRARIES} 
   ${CONAN_LIBS} 
   ${Python_LIBRARIES}
)


#
# INSTALL
#

install (TARGETS OpenSees DESTINATION bin)

# Set selected executable to be built by default
set_target_properties(${OPS_FINAL_TARGET} PROPERTIES EXCLUDE_FROM_ALL OFF)

# Add sources to targets
add_subdirectory(${OPS_SRC_DIR})




#==============================================================================
#                            Configure targets
#
#==============================================================================

#target_link_libraries(OPS_Numerics     INTERFACE ${OPS_Numlib_List})
#message("Numlibs: ${OPS_Numlib_List}")
#target_link_libraries(OPS_Element      PRIVATE ${OPS_Element_List})
#target_link_libraries(OPS_ObjectBroker PRIVATE ${OPS_Element_List})
#target_link_libraries(OPS_InterpTcl    PRIVATE ${OPS_Element_List})



#==============================================================================
#                            Apply Options
#
#==============================================================================
#----------------------------
# FMK
#----------------------------
if(FMK)
    add_compile_definitions(
        _HAVE_Damage2p    
        _HAVE_PSUMAT
        _HAVE_PML
        _FILIP_LHNMYS
    )    
endif()

#----------------------------
# Extensions
#----------------------------
message("OPS >>> Configuring OpenSees extensions")
foreach(extension IN LISTS OPS_SysOfEqn_List OPS_Element_List OPS_Extension_List)
    string(TOUPPER "${extension}" ext_flag) 
    string(REGEX REPLACE "^OPS_" "OPSDEF_" ext_flag "${ext_flag}")
    add_compile_definitions(${ext_flag})
endforeach()
foreach(extension IN LISTS OPS_Exclude_List)
    string(TOUPPER "${extension}" ext_flag) 
    string(REGEX REPLACE "^OPS_" "OPS_EXCLUDE_" ext_flag "${ext_flag}")
    message("    Adding macro definition '${ext_flag}'")
    add_compile_definitions(${ext_flag})
endforeach()


# Renderer
#----------------------------
if (${OPS_Use_Graphics_Option} STREQUAL "Base")
  target_link_libraries(${OPS_FINAL_TARGET} OPS_Graphics_Default OPS_Graphics)

elseif (${OPS_Use_Graphics_Option} STREQUAL "OpenGL")
  message("OPS >>> Including OpenGL graphics option")
  set_source_files_properties(
      "${OPS_SRC_DIR}/recorder/AlgorithmIncrements.cpp"
      "${OPS_SRC_DIR}/recorder/FilePlotter.cpp"
      "${OPS_SRC_DIR}/renderer/main.cpp"
      "${OPS_SRC_DIR}/renderer/OpenGlDevice.cpp"
      "${OPS_SRC_DIR}/renderer/OpenGlRenderer.cpp"
      "${OPS_SRC_DIR}/tcl/TclFeViewer.cpp"
      "${OPS_SRC_DIR}/tcl/TclVideoPlayer.cpp"

    PROPERTIES COMPILE_DEFINITIONS _AGL
  )
  target_link_libraries(${OPS_FINAL_TARGET} OPS_Graphics_GL OPS_Graphics)
else()
  add_compile_definitions(_NOGRAPHICS)
endif()


# Reliability
#----------------------------
#if ("OPS_Reliability" IN_LIST OPS_Extension_List)
    add_compile_definitions(_RELIABILITY)
    #target_link_libraries(${OPS_FINAL_TARGET} OPS_Reliability)
#endif()


#----------------------------
# HDF5
#----------------------------

if(HDF5_FOUND)
   include_directories(${HDF5_INCLUDE_DIR})
   set(_hdf5_libs hdf5 hdf5_cpp)
   if (HDF5_VERSION VERSION_GREATER_EQUAL 1.12.0)
         add_compile_definitions(_H5DRM)
         message(STATUS "OPS >>> Have HDF5 and VERSION >= 1.12.0")    
   endif()
else()
   message(STATUS "OPS >>> Could not find HDF5")
endif()


if (OPS_Use_Dev_Directories)
  add_subdirectory("${PROJECT_SOURCE_DIR}/DEVELOPER/")
endif()<|MERGE_RESOLUTION|>--- conflicted
+++ resolved
@@ -281,15 +281,8 @@
 
 find_package (Python COMPONENTS Interpreter Development)
 
-<<<<<<< HEAD
-
 if((TARGET OpenSeesMP) OR (TARGET OpenSeesSP))
   find_package(MPI)
-  
-=======
-if((TARGET OpenSeesMP) OR (TARGET OpenSeesSP))
-  find_package(MPI)
->>>>>>> 5c7c34df
 endif()
 
 
