﻿<?xml version="1.0" encoding="utf-8"?>
<Project ToolsVersion="4.0" xmlns="http://schemas.microsoft.com/developer/msbuild/2003">
  <ItemGroup>
    <Filter Include="Source Files">
      <UniqueIdentifier>{8dc53ba4-a20a-4427-bf11-babe5c15d07e}</UniqueIdentifier>
      <Extensions>cpp;c;cxx;rc;def;r;odl;idl;hpj;bat</Extensions>
    </Filter>
    <Filter Include="Header Files">
      <UniqueIdentifier>{4c774e8e-ce1c-4ee6-a77b-796f64208534}</UniqueIdentifier>
      <Extensions>h;hpp;hxx;hm;inl</Extensions>
    </Filter>
    <Filter Include="truss">
      <UniqueIdentifier>{4d6200e6-10d3-4c65-9db2-8f4a128940f9}</UniqueIdentifier>
    </Filter>
    <Filter Include="feap">
      <UniqueIdentifier>{d6824d8c-f5f0-449c-bc5c-4a55c342871e}</UniqueIdentifier>
    </Filter>
    <Filter Include="zeroLength">
      <UniqueIdentifier>{c2413ced-fd89-47ec-a53c-7c50d9fbeda0}</UniqueIdentifier>
    </Filter>
    <Filter Include="crdTransf">
      <UniqueIdentifier>{db97fed4-cb21-4af2-a581-225349957f04}</UniqueIdentifier>
    </Filter>
    <Filter Include="quad">
      <UniqueIdentifier>{59b81d90-87a0-4a4b-a9c5-18d28dd3042a}</UniqueIdentifier>
    </Filter>
    <Filter Include="elasticBeamColumn">
      <UniqueIdentifier>{76b08a0c-6603-44ab-a9ab-0a7d7e6d2a8a}</UniqueIdentifier>
    </Filter>
    <Filter Include="brick">
      <UniqueIdentifier>{16f81571-87c3-4448-8bca-9305cf114483}</UniqueIdentifier>
    </Filter>
    <Filter Include="dispBeamColumn">
      <UniqueIdentifier>{8035f8de-4409-40dd-86bf-4a2b940a4a15}</UniqueIdentifier>
    </Filter>
    <Filter Include="joint">
      <UniqueIdentifier>{33c5b810-f197-4bf6-b6f1-bb4f417867dd}</UniqueIdentifier>
    </Filter>
    <Filter Include="ulBeamColumn">
      <UniqueIdentifier>{3f3077a6-1e37-491e-899e-b5f6fd7b2c41}</UniqueIdentifier>
    </Filter>
    <Filter Include="forceBeamColumn">
      <UniqueIdentifier>{1ef69e6e-4d94-49bc-8bbb-a5cc9134a52b}</UniqueIdentifier>
    </Filter>
    <Filter Include="forceBeamColumn\beamIntegration">
      <UniqueIdentifier>{c7b2f79d-b62a-4d66-b614-7ea05cad8aa9}</UniqueIdentifier>
    </Filter>
    <Filter Include="nonlinearBeamColumn">
      <UniqueIdentifier>{1611a2ae-725f-481e-ba94-013664af7bb5}</UniqueIdentifier>
    </Filter>
    <Filter Include="nonlinearBeamColumn\matrixutil">
      <UniqueIdentifier>{608c6a97-eb5c-49d8-8b43-f44d9aac6eb3}</UniqueIdentifier>
    </Filter>
    <Filter Include="nonlinearBeamColumn\quadrule">
      <UniqueIdentifier>{dc875f73-4900-4ae7-a177-34d5a3f51385}</UniqueIdentifier>
    </Filter>
    <Filter Include="up">
      <UniqueIdentifier>{34b2aa0b-78b0-4d40-a9c5-459062d2f200}</UniqueIdentifier>
    </Filter>
    <Filter Include="dispBeamColumnInt">
      <UniqueIdentifier>{9fa61ba6-4a0d-419a-9757-c26843b63dbe}</UniqueIdentifier>
    </Filter>
    <Filter Include="generic">
      <UniqueIdentifier>{8835abac-54af-40b7-a9cb-01c1b0c1002d}</UniqueIdentifier>
    </Filter>
    <Filter Include="twoNodeLink">
      <UniqueIdentifier>{f7afb4ff-8b91-4c4c-8013-ee37063f770b}</UniqueIdentifier>
    </Filter>
    <Filter Include="adapter">
      <UniqueIdentifier>{77b7081d-75e4-4e7b-a201-33ff4cb77c42}</UniqueIdentifier>
    </Filter>
    <Filter Include="elastomericBearing">
      <UniqueIdentifier>{b4905908-3711-4bd7-8ad7-de7f01b668d2}</UniqueIdentifier>
    </Filter>
    <Filter Include="frictionBearing">
      <UniqueIdentifier>{301140e6-b43e-4fa5-a933-9b2ffa1a66a8}</UniqueIdentifier>
    </Filter>
    <Filter Include="frictionBearing\frictionModel">
      <UniqueIdentifier>{af576cab-4129-41e3-87a4-e15de1de56c9}</UniqueIdentifier>
    </Filter>
    <Filter Include="pyMacro">
      <UniqueIdentifier>{295b84c9-249b-459e-9834-ba15b4e56ead}</UniqueIdentifier>
    </Filter>
    <Filter Include="surfaceLoad">
      <UniqueIdentifier>{c4fc2b62-f666-4933-b1bc-0335ea53fb76}</UniqueIdentifier>
    </Filter>
    <Filter Include="UWelements">
      <UniqueIdentifier>{9717ffed-3174-4878-b385-940a387626a9}</UniqueIdentifier>
    </Filter>
    <Filter Include="triangle">
      <UniqueIdentifier>{c1f531f9-4544-47ae-9c69-19ed46dd3e98}</UniqueIdentifier>
    </Filter>
    <Filter Include="shell">
      <UniqueIdentifier>{40ea145c-9bb4-4070-bfd4-f83f708d0c0d}</UniqueIdentifier>
    </Filter>
    <Filter Include="pfem">
      <UniqueIdentifier>{00e72745-28b6-47a8-b8e1-04f2a25c02c1}</UniqueIdentifier>
    </Filter>
    <Filter Include="HUelements">
      <UniqueIdentifier>{5098eaf3-05b5-4c65-8a81-a2b545b7482b}</UniqueIdentifier>
    </Filter>
    <Filter Include="XMUelements">
      <UniqueIdentifier>{24473406-20f3-4a25-9f2b-1e4f17b774a0}</UniqueIdentifier>
    </Filter>
    <Filter Include="mvlem">
      <UniqueIdentifier>{192f6adf-59e2-4e68-8259-4093172b605a}</UniqueIdentifier>
    </Filter>
    <Filter Include="componentElement">
      <UniqueIdentifier>{3c5b233e-0ad7-418e-bf3b-9ad6e0c6e47c}</UniqueIdentifier>
    </Filter>
    <Filter Include="catenaryCable">
      <UniqueIdentifier>{1da57574-6bdf-44c2-b363-afb3d416e9ad}</UniqueIdentifier>
    </Filter>
    <Filter Include="tetrahedron">
      <UniqueIdentifier>{9ea02351-3bae-4523-b1f6-2a3ea9a7a393}</UniqueIdentifier>
    </Filter>
    <Filter Include="absorbentBoundaries">
      <UniqueIdentifier>{1b806f65-5bd2-4429-9294-d36935d459e3}</UniqueIdentifier>
    </Filter>
    <Filter Include="gradientInelasticBeamColumn">
      <UniqueIdentifier>{516fa8a8-dc2b-4a36-a664-8524314d4ce9}</UniqueIdentifier>
    </Filter>
    <Filter Include="mixedBeamColumn">
      <UniqueIdentifier>{a6ea196c-ed72-411c-ad9b-6628b144ecaa}</UniqueIdentifier>
    </Filter>
    <Filter Include="PML">
      <UniqueIdentifier>{177437c1-92ba-4883-b10c-e8a9b85d02ae}</UniqueIdentifier>
    </Filter>
    <Filter Include="RockingBC">
      <UniqueIdentifier>{962a9734-043f-43c1-8e90-1a79eeef085f}</UniqueIdentifier>
    </Filter>
    <Filter Include="masonry">
      <UniqueIdentifier>{61bce605-5c0a-4311-b059-28f47dbe6364}</UniqueIdentifier>
    </Filter>
    <Filter Include="CEqElement">
      <UniqueIdentifier>{44a1f5d6-7e75-44f5-a5a5-b79b65801b24}</UniqueIdentifier>
    </Filter>
    <Filter Include="IGA">
      <UniqueIdentifier>{3849edad-2941-4fc1-bec5-ebe8e05b7ba1}</UniqueIdentifier>
    </Filter>
    <Filter Include="damping">
      <UniqueIdentifier>{d9c89d0b-b0ee-498a-bc11-9303c8b7338b}</UniqueIdentifier>
    </Filter>
    <Filter Include="mefi">
      <UniqueIdentifier>{433d184e-6963-4d36-8e44-f5345a43fc5f}</UniqueIdentifier>
    </Filter>
  </ItemGroup>
  <ItemGroup>
    <ClCompile Include="..\..\..\SRC\element\Element.cpp">
      <Filter>Source Files</Filter>
    </ClCompile>
    <ClCompile Include="..\..\..\SRC\element\ElementalLoad.cpp">
      <Filter>Source Files</Filter>
    </ClCompile>
    <ClCompile Include="..\..\..\SRC\element\Information.cpp">
      <Filter>Source Files</Filter>
    </ClCompile>
    <ClCompile Include="..\..\..\SRC\element\TclElementCommands.cpp">
      <Filter>Source Files</Filter>
    </ClCompile>
    <ClCompile Include="..\..\..\SRC\element\WrapperElement.cpp">
      <Filter>Source Files</Filter>
    </ClCompile>
    <ClCompile Include="..\..\..\SRC\element\truss\CorotTruss.cpp">
      <Filter>truss</Filter>
    </ClCompile>
    <ClCompile Include="..\..\..\SRC\element\truss\CorotTruss2.cpp">
      <Filter>truss</Filter>
    </ClCompile>
    <ClCompile Include="..\..\..\Src\element\truss\CorotTrussSection.cpp">
      <Filter>truss</Filter>
    </ClCompile>
    <ClCompile Include="..\..\..\SRC\element\truss\Truss.cpp">
      <Filter>truss</Filter>
    </ClCompile>
    <ClCompile Include="..\..\..\SRC\element\truss\Truss2.cpp">
      <Filter>truss</Filter>
    </ClCompile>
    <ClCompile Include="..\..\..\SRC\element\truss\TrussSection.cpp">
      <Filter>truss</Filter>
    </ClCompile>
    <ClCompile Include="..\..\..\SRC\element\feap\TclFeapElementCommand.cpp">
      <Filter>feap</Filter>
    </ClCompile>
    <ClCompile Include="..\..\..\SRC\element\feap\fElement.cpp">
      <Filter>feap</Filter>
    </ClCompile>
    <ClCompile Include="..\..\..\SRC\element\feap\fElmt02.cpp">
      <Filter>feap</Filter>
    </ClCompile>
    <ClCompile Include="..\..\..\SRC\element\zeroLength\CoupledZeroLength.cpp">
      <Filter>zeroLength</Filter>
    </ClCompile>
    <ClCompile Include="..\..\..\SRC\element\zeroLength\TclZeroLength.cpp">
      <Filter>zeroLength</Filter>
    </ClCompile>
    <ClCompile Include="..\..\..\SRC\element\zeroLength\ZeroLength.cpp">
      <Filter>zeroLength</Filter>
    </ClCompile>
    <ClCompile Include="..\..\..\SRC\element\zeroLength\ZeroLengthVG_HG.cpp">
      <Filter>zeroLength</Filter>
    </ClCompile>
    <ClCompile Include="..\..\..\SRC\element\zeroLength\ZeroLengthContact2D.cpp">
      <Filter>zeroLength</Filter>
    </ClCompile>
    <ClCompile Include="..\..\..\SRC\element\zeroLength\ZeroLengthContact3D.cpp">
      <Filter>zeroLength</Filter>
    </ClCompile>
    <ClCompile Include="..\..\..\SRC\element\zeroLength\ZeroLengthContactASDimplex.cpp">
      <Filter>zeroLength</Filter>
    </ClCompile>
    <ClCompile Include="..\..\..\SRC\element\zeroLength\ZeroLengthContactNTS2D.cpp">
      <Filter>zeroLength</Filter>
    </ClCompile>
    <ClCompile Include="..\..\..\SRC\element\zeroLength\ZeroLengthImpact3D.cpp">
      <Filter>zeroLength</Filter>
    </ClCompile>
    <ClCompile Include="..\..\..\SRC\element\zeroLength\ZeroLengthInterface2D.cpp">
      <Filter>zeroLength</Filter>
    </ClCompile>
    <ClCompile Include="..\..\..\SRC\element\zeroLength\ZeroLengthND.cpp">
      <Filter>zeroLength</Filter>
    </ClCompile>
    <ClCompile Include="..\..\..\SRC\element\zeroLength\ZeroLengthRocking.cpp">
      <Filter>zeroLength</Filter>
    </ClCompile>
    <ClCompile Include="..\..\..\SRC\element\zeroLength\ZeroLengthSection.cpp">
      <Filter>zeroLength</Filter>
    </ClCompile>
    <ClCompile Include="..\..\..\SRC\coordTransformation\CorotCrdTransf2d.cpp">
      <Filter>crdTransf</Filter>
    </ClCompile>
    <ClCompile Include="..\..\..\SRC\coordTransformation\CorotCrdTransf3d.cpp">
      <Filter>crdTransf</Filter>
    </ClCompile>
    <ClCompile Include="..\..\..\SRC\coordTransformation\CrdTransf.cpp">
      <Filter>crdTransf</Filter>
    </ClCompile>
    <ClCompile Include="..\..\..\SRC\coordTransformation\LinearCrdTransf2d.cpp">
      <Filter>crdTransf</Filter>
    </ClCompile>
    <ClCompile Include="..\..\..\SRC\coordTransformation\LinearCrdTransf3d.cpp">
      <Filter>crdTransf</Filter>
    </ClCompile>
    <ClCompile Include="..\..\..\SRC\coordTransformation\PDeltaCrdTransf2d.cpp">
      <Filter>crdTransf</Filter>
    </ClCompile>
    <ClCompile Include="..\..\..\SRC\coordTransformation\PDeltaCrdTransf3d.cpp">
      <Filter>crdTransf</Filter>
    </ClCompile>
    <ClCompile Include="..\..\..\SRC\coordTransformation\TclGeomTransfCommand.cpp">
      <Filter>crdTransf</Filter>
    </ClCompile>
    <ClCompile Include="..\..\..\SRC\element\fourNodeQuad\ConstantPressureVolumeQuad.cpp">
      <Filter>quad</Filter>
    </ClCompile>
    <ClCompile Include="..\..\..\SRC\element\fourNodeQuad\EnhancedQuad.cpp">
      <Filter>quad</Filter>
    </ClCompile>
    <ClCompile Include="..\..\..\SRC\element\fourNodeQuad\FourNodeQuad.cpp">
      <Filter>quad</Filter>
    </ClCompile>
    <ClCompile Include="..\..\..\SRC\element\fourNodeQuad\FourNodeQuad3d.cpp">
      <Filter>quad</Filter>
    </ClCompile>
    <ClCompile Include="..\..\..\SRC\element\fourNodeQuad\FourNodeQuadWithSensitivity.cpp">
      <Filter>quad</Filter>
    </ClCompile>
    <ClCompile Include="..\..\..\SRC\element\fourNodeQuad\NineNodeMixedQuad.cpp">
      <Filter>quad</Filter>
    </ClCompile>
    <ClCompile Include="..\..\..\SRC\element\PML\PML2D.cpp">
      <Filter>PML</Filter>
    </ClCompile>
    <ClCompile Include="..\..\..\SRC\element\PML\PML3D.cpp">
      <Filter>PML</Filter>
    </ClCompile>
    <ClCompile Include="..\..\..\SRC\element\PML\PML2D_3.cpp">
      <Filter>PML</Filter>
    </ClCompile>
    <ClCompile Include="..\..\..\SRC\element\PML\PML2D_5.cpp">
      <Filter>PML</Filter>
    </ClCompile>
    <ClCompile Include="..\..\..\SRC\element\PML\PML2D_12.cpp">
      <Filter>PML</Filter>
    </ClCompile>
    <ClCompile Include="..\..\..\SRC\element\PML\PML2DVISCOUS.cpp">
      <Filter>PML</Filter>
    </ClCompile>
    <ClCompile Include="..\..\..\SRC\element\fourNodeQuad\TclFourNodeQuadCommand.cpp">
      <Filter>quad</Filter>
    </ClCompile>
    <ClCompile Include="..\..\..\SRC\element\elasticBeamColumn\ElasticBeam2d.cpp">
      <Filter>elasticBeamColumn</Filter>
    </ClCompile>
    <ClCompile Include="..\..\..\SRC\element\elasticBeamColumn\ElasticBeam3d.cpp">
      <Filter>elasticBeamColumn</Filter>
    </ClCompile>
    <ClCompile Include="..\..\..\SRC\element\elasticBeamColumn\ElasticTimoshenkoBeam2d.cpp">
      <Filter>elasticBeamColumn</Filter>
    </ClCompile>
    <ClCompile Include="..\..\..\SRC\element\elasticBeamColumn\ElasticTimoshenkoBeam3d.cpp">
      <Filter>elasticBeamColumn</Filter>
    </ClCompile>
    <ClCompile Include="..\..\..\SRC\element\elasticBeamColumn\ModElasticBeam2d.cpp">
      <Filter>elasticBeamColumn</Filter>
    </ClCompile>
    <ClCompile Include="..\..\..\SRC\element\brick\BbarBrick.cpp">
      <Filter>brick</Filter>
    </ClCompile>
    <ClCompile Include="..\..\..\SRC\element\brick\BbarBrickWithSensitivity.cpp">
      <Filter>brick</Filter>
    </ClCompile>
    <ClCompile Include="..\..\..\SRC\element\brick\Brick.cpp">
      <Filter>brick</Filter>
    </ClCompile>
    <ClCompile Include="..\..\..\SRC\element\brick\TclBrickCommand.cpp">
      <Filter>brick</Filter>
    </ClCompile>
    <ClCompile Include="..\..\..\SRC\element\brick\TclTwenty_Node_BrickCommand.cpp">
      <Filter>brick</Filter>
    </ClCompile>
    <ClCompile Include="..\..\..\SRC\element\brick\Twenty_Node_Brick.cpp">
      <Filter>brick</Filter>
    </ClCompile>
    <ClCompile Include="..\..\..\SRC\element\brick\shp3d.cpp">
      <Filter>brick</Filter>
    </ClCompile>
    <ClCompile Include="..\..\..\SRC\element\dispBeamColumn\DispBeamColumn2d.cpp">
      <Filter>dispBeamColumn</Filter>
    </ClCompile>
    <ClCompile Include="..\..\..\SRC\element\dispBeamColumn\DispBeamColumn2dWithSensitivity.cpp">
      <Filter>dispBeamColumn</Filter>
    </ClCompile>
    <ClCompile Include="..\..\..\SRC\element\dispBeamColumn\DispBeamColumn3d.cpp">
      <Filter>dispBeamColumn</Filter>
    </ClCompile>
    <ClCompile Include="..\..\..\SRC\element\dispBeamColumn\DispBeamColumn3dWithSensitivity.cpp">
      <Filter>dispBeamColumn</Filter>
    </ClCompile>
    <ClCompile Include="..\..\..\SRC\element\joint\BeamColumnJoint2d.cpp">
      <Filter>joint</Filter>
    </ClCompile>
    <ClCompile Include="..\..\..\SRC\element\joint\BeamColumnJoint3d.cpp">
      <Filter>joint</Filter>
    </ClCompile>
    <ClCompile Include="..\..\..\SRC\element\joint\ElasticTubularJoint.cpp">
      <Filter>joint</Filter>
    </ClCompile>
    <ClCompile Include="..\..\..\Src\element\joint\Joint2D.cpp">
      <Filter>joint</Filter>
    </ClCompile>
    <ClCompile Include="..\..\..\SRC\element\joint\Joint3D.cpp">
      <Filter>joint</Filter>
    </ClCompile>
    <ClCompile Include="..\..\..\Src\element\joint\MP_Joint2D.cpp">
      <Filter>joint</Filter>
    </ClCompile>
    <ClCompile Include="..\..\..\SRC\element\joint\MP_Joint3D.cpp">
      <Filter>joint</Filter>
    </ClCompile>
    <ClCompile Include="..\..\..\SRC\element\joint\TclBeamColumnJointCommand.cpp">
      <Filter>joint</Filter>
    </ClCompile>
    <ClCompile Include="..\..\..\Src\element\joint\TclJoint2dCommand.cpp">
      <Filter>joint</Filter>
    </ClCompile>
    <ClCompile Include="..\..\..\SRC\element\joint\TclJoint3dCommand.cpp">
      <Filter>joint</Filter>
    </ClCompile>
    <ClCompile Include="..\..\..\SRC\element\updatedLagrangianBeamColumn\BilinearCyclic.cpp">
      <Filter>ulBeamColumn</Filter>
    </ClCompile>
    <ClCompile Include="..\..\..\SRC\element\updatedLagrangianBeamColumn\CyclicModel.cpp">
      <Filter>ulBeamColumn</Filter>
    </ClCompile>
    <ClCompile Include="..\..\..\SRC\element\updatedLagrangianBeamColumn\Elastic2DGNL.cpp">
      <Filter>ulBeamColumn</Filter>
    </ClCompile>
    <ClCompile Include="..\..\..\SRC\element\updatedLagrangianBeamColumn\Inelastic2DYS01.cpp">
      <Filter>ulBeamColumn</Filter>
    </ClCompile>
    <ClCompile Include="..\..\..\SRC\element\updatedLagrangianBeamColumn\Inelastic2DYS02.cpp">
      <Filter>ulBeamColumn</Filter>
    </ClCompile>
    <ClCompile Include="..\..\..\SRC\element\updatedLagrangianBeamColumn\Inelastic2DYS03.cpp">
      <Filter>ulBeamColumn</Filter>
    </ClCompile>
    <ClCompile Include="..\..\..\SRC\element\updatedLagrangianBeamColumn\InelasticYS2DGNL.cpp">
      <Filter>ulBeamColumn</Filter>
    </ClCompile>
    <ClCompile Include="..\..\..\SRC\element\updatedLagrangianBeamColumn\LinearCyclic.cpp">
      <Filter>ulBeamColumn</Filter>
    </ClCompile>
    <ClCompile Include="..\..\..\SRC\element\updatedLagrangianBeamColumn\QuadraticCyclic.cpp">
      <Filter>ulBeamColumn</Filter>
    </ClCompile>
    <ClCompile Include="..\..\..\SRC\element\updatedLagrangianBeamColumn\TclCyclicModelCommands.cpp">
      <Filter>ulBeamColumn</Filter>
    </ClCompile>
    <ClCompile Include="..\..\..\SRC\element\updatedLagrangianBeamColumn\TclElement2dGNL.cpp">
      <Filter>ulBeamColumn</Filter>
    </ClCompile>
    <ClCompile Include="..\..\..\SRC\element\updatedLagrangianBeamColumn\TclElement2dYS.cpp">
      <Filter>ulBeamColumn</Filter>
    </ClCompile>
    <ClCompile Include="..\..\..\SRC\element\updatedLagrangianBeamColumn\UpdatedLagrangianBeam2D.cpp">
      <Filter>ulBeamColumn</Filter>
    </ClCompile>
    <ClCompile Include="..\..\..\SRC\element\forceBeamColumn\ElasticForceBeamColumn2d.cpp">
      <Filter>forceBeamColumn</Filter>
    </ClCompile>
    <ClCompile Include="..\..\..\SRC\element\forceBeamColumn\ElasticForceBeamColumn3d.cpp">
      <Filter>forceBeamColumn</Filter>
    </ClCompile>
    <ClCompile Include="..\..\..\SRC\element\forceBeamColumn\ForceBeamColumn2d.cpp">
      <Filter>forceBeamColumn</Filter>
    </ClCompile>
    <ClCompile Include="..\..\..\SRC\element\forceBeamColumn\ForceBeamColumn3d.cpp">
      <Filter>forceBeamColumn</Filter>
    </ClCompile>
    <ClCompile Include="..\..\..\SRC\element\forceBeamColumn\ForceBeamColumnCBDI2d.cpp">
      <Filter>forceBeamColumn</Filter>
    </ClCompile>
    <ClCompile Include="..\..\..\SRC\element\forceBeamColumn\TclForceBeamColumnCommand.cpp">
      <Filter>forceBeamColumn</Filter>
    </ClCompile>
    <ClCompile Include="..\..\..\SRC\element\forceBeamColumn\BeamIntegration.cpp">
      <Filter>forceBeamColumn\beamIntegration</Filter>
    </ClCompile>
    <ClCompile Include="..\..\..\SRC\element\forceBeamColumn\CompositeSimpsonBeamIntegration.cpp">
      <Filter>forceBeamColumn\beamIntegration</Filter>
    </ClCompile>
    <ClCompile Include="..\..\..\SRC\element\forceBeamColumn\DistHingeIntegration.cpp">
      <Filter>forceBeamColumn\beamIntegration</Filter>
    </ClCompile>
    <ClCompile Include="..\..\..\SRC\element\forceBeamColumn\FixedLocationBeamIntegration.cpp">
      <Filter>forceBeamColumn\beamIntegration</Filter>
    </ClCompile>
    <ClCompile Include="..\..\..\SRC\element\forceBeamColumn\HingeEndpointBeamIntegration.cpp">
      <Filter>forceBeamColumn\beamIntegration</Filter>
    </ClCompile>
    <ClCompile Include="..\..\..\SRC\element\forceBeamColumn\HingeMidpointBeamIntegration.cpp">
      <Filter>forceBeamColumn\beamIntegration</Filter>
    </ClCompile>
    <ClCompile Include="..\..\..\SRC\element\forceBeamColumn\HingeRadauBeamIntegration.cpp">
      <Filter>forceBeamColumn\beamIntegration</Filter>
    </ClCompile>
    <ClCompile Include="..\..\..\SRC\element\forceBeamColumn\HingeRadauTwoBeamIntegration.cpp">
      <Filter>forceBeamColumn\beamIntegration</Filter>
    </ClCompile>
    <ClCompile Include="..\..\..\SRC\element\forceBeamColumn\LegendreBeamIntegration.cpp">
      <Filter>forceBeamColumn\beamIntegration</Filter>
    </ClCompile>
    <ClCompile Include="..\..\..\SRC\element\forceBeamColumn\LobattoBeamIntegration.cpp">
      <Filter>forceBeamColumn\beamIntegration</Filter>
    </ClCompile>
    <ClCompile Include="..\..\..\SRC\element\forceBeamColumn\LowOrderBeamIntegration.cpp">
      <Filter>forceBeamColumn\beamIntegration</Filter>
    </ClCompile>
    <ClCompile Include="..\..\..\SRC\element\forceBeamColumn\MidDistanceBeamIntegration.cpp">
      <Filter>forceBeamColumn\beamIntegration</Filter>
    </ClCompile>
    <ClCompile Include="..\..\..\SRC\element\forceBeamColumn\NewtonCotesBeamIntegration.cpp">
      <Filter>forceBeamColumn\beamIntegration</Filter>
    </ClCompile>
    <ClCompile Include="..\..\..\SRC\element\forceBeamColumn\RadauBeamIntegration.cpp">
      <Filter>forceBeamColumn\beamIntegration</Filter>
    </ClCompile>
    <ClCompile Include="..\..\..\SRC\element\forceBeamColumn\RegularizedHingeIntegration.cpp">
      <Filter>forceBeamColumn\beamIntegration</Filter>
    </ClCompile>
    <ClCompile Include="..\..\..\SRC\element\forceBeamColumn\TrapezoidalBeamIntegration.cpp">
      <Filter>forceBeamColumn\beamIntegration</Filter>
    </ClCompile>
    <ClCompile Include="..\..\..\SRC\element\forceBeamColumn\UserDefinedBeamIntegration.cpp">
      <Filter>forceBeamColumn\beamIntegration</Filter>
    </ClCompile>
    <ClCompile Include="..\..\..\SRC\element\forceBeamColumn\UserDefinedHingeIntegration.cpp">
      <Filter>forceBeamColumn\beamIntegration</Filter>
    </ClCompile>
    <ClCompile Include="..\..\..\SRC\element\nonlinearBeamColumn\matrixutil\MatrixUtil.cpp">
      <Filter>nonlinearBeamColumn\matrixutil</Filter>
    </ClCompile>
    <ClCompile Include="..\..\..\SRC\element\UP-ucsd\BBarBrickUP.cpp">
      <Filter>up</Filter>
    </ClCompile>
    <ClCompile Include="..\..\..\SRC\element\UP-ucsd\BBarFourNodeQuadUP.cpp">
      <Filter>up</Filter>
    </ClCompile>
    <ClCompile Include="..\..\..\SRC\element\UP-ucsd\BrickUP.cpp">
      <Filter>up</Filter>
    </ClCompile>
    <ClCompile Include="..\..\..\SRC\element\UP-ucsd\FourNodeQuadUP.cpp">
      <Filter>up</Filter>
    </ClCompile>
    <ClCompile Include="..\..\..\SRC\element\UP-ucsd\Nine_Four_Node_QuadUP.cpp">
      <Filter>up</Filter>
    </ClCompile>
    <ClCompile Include="..\..\..\SRC\element\UP-ucsd\TclFourNodeQuadUPCommand.cpp">
      <Filter>up</Filter>
    </ClCompile>
    <ClCompile Include="..\..\..\SRC\element\UP-ucsd\Twenty_Eight_Node_BrickUP.cpp">
      <Filter>up</Filter>
    </ClCompile>
    <ClCompile Include="..\..\..\SRC\element\UP-ucsd\shp3dv.cpp">
      <Filter>up</Filter>
    </ClCompile>
    <ClCompile Include="..\..\..\SRC\element\dispBeamColumnInt\DispBeamColumn2dInt.cpp">
      <Filter>dispBeamColumnInt</Filter>
    </ClCompile>
    <ClCompile Include="..\..\..\SRC\element\dispBeamColumnInt\FiberSection2dInt.cpp">
      <Filter>dispBeamColumnInt</Filter>
    </ClCompile>
    <ClCompile Include="..\..\..\SRC\element\dispBeamColumnInt\LinearCrdTransf2dInt.cpp">
      <Filter>dispBeamColumnInt</Filter>
    </ClCompile>
    <ClCompile Include="..\..\..\SRC\element\dispBeamColumnInt\TclDispBeamColumnIntCommand.cpp">
      <Filter>dispBeamColumnInt</Filter>
    </ClCompile>
    <ClCompile Include="..\..\..\SRC\element\generic\GenericClient.cpp">
      <Filter>generic</Filter>
    </ClCompile>
    <ClCompile Include="..\..\..\SRC\element\generic\GenericCopy.cpp">
      <Filter>generic</Filter>
    </ClCompile>
    <ClCompile Include="..\..\..\SRC\element\twoNodeLink\TwoNodeLink.cpp">
      <Filter>twoNodeLink</Filter>
    </ClCompile>
    <ClCompile Include="..\..\..\SRC\element\adapter\Actuator.cpp">
      <Filter>adapter</Filter>
    </ClCompile>
    <ClCompile Include="..\..\..\SRC\element\adapter\ActuatorCorot.cpp">
      <Filter>adapter</Filter>
    </ClCompile>
    <ClCompile Include="..\..\..\SRC\element\adapter\Adapter.cpp">
      <Filter>adapter</Filter>
    </ClCompile>
    <ClCompile Include="..\..\..\SRC\element\elastomericBearing\ElastomericBearingBoucWen2d.cpp">
      <Filter>elastomericBearing</Filter>
    </ClCompile>
    <ClCompile Include="..\..\..\SRC\element\elastomericBearing\ElastomericBearingBoucWen3d.cpp">
      <Filter>elastomericBearing</Filter>
    </ClCompile>
    <ClCompile Include="..\..\..\SRC\element\elastomericBearing\ElastomericBearingPlasticity2d.cpp">
      <Filter>elastomericBearing</Filter>
    </ClCompile>
    <ClCompile Include="..\..\..\SRC\element\elastomericBearing\ElastomericBearingPlasticity3d.cpp">
      <Filter>elastomericBearing</Filter>
    </ClCompile>
    <ClCompile Include="..\..\..\SRC\element\elastomericBearing\ElastomericBearingUFRP2d.cpp">
      <Filter>elastomericBearing</Filter>
    </ClCompile>
    <ClCompile Include="..\..\..\SRC\element\elastomericBearing\ElastomericX.cpp">
      <Filter>elastomericBearing</Filter>
    </ClCompile>
    <ClCompile Include="..\..\..\SRC\element\elastomericBearing\HDR.cpp">
      <Filter>elastomericBearing</Filter>
    </ClCompile>
    <ClCompile Include="..\..\..\SRC\element\elastomericBearing\LeadRubberX.cpp">
      <Filter>elastomericBearing</Filter>
    </ClCompile>
    <ClCompile Include="..\..\..\SRC\element\frictionBearing\FlatSliderSimple2d.cpp">
      <Filter>frictionBearing</Filter>
    </ClCompile>
    <ClCompile Include="..\..\..\SRC\element\frictionBearing\FlatSliderSimple3d.cpp">
      <Filter>frictionBearing</Filter>
    </ClCompile>
    <ClCompile Include="..\..\..\SRC\element\frictionBearing\MultiFP2d.cpp">
      <Filter>frictionBearing</Filter>
    </ClCompile>
    <ClCompile Include="..\..\..\SRC\element\frictionBearing\RJWatsonEQS2d.cpp">
      <Filter>frictionBearing</Filter>
    </ClCompile>
    <ClCompile Include="..\..\..\SRC\element\frictionBearing\RJWatsonEQS3d.cpp">
      <Filter>frictionBearing</Filter>
    </ClCompile>
    <ClCompile Include="..\..\..\SRC\element\frictionBearing\SingleFPSimple2d.cpp">
      <Filter>frictionBearing</Filter>
    </ClCompile>
    <ClCompile Include="..\..\..\SRC\element\frictionBearing\SingleFPSimple3d.cpp">
      <Filter>frictionBearing</Filter>
    </ClCompile>
    <ClCompile Include="..\..\..\SRC\element\frictionBearing\TFP_Bearing.cpp">
      <Filter>frictionBearing</Filter>
    </ClCompile>
    <ClCompile Include="..\..\..\SRC\element\frictionBearing\TFP_Bearing2d.cpp">
      <Filter>frictionBearing</Filter>
    </ClCompile>
    <ClCompile Include="..\..\..\SRC\element\frictionBearing\TPB1D.cpp">
      <Filter>frictionBearing</Filter>
    </ClCompile>
    <ClCompile Include="..\..\..\SRC\element\frictionBearing\TripleFrictionPendulum.cpp">
      <Filter>frictionBearing</Filter>
    </ClCompile>
    <ClCompile Include="..\..\..\SRC\element\frictionBearing\frictionModel\Coulomb.cpp">
      <Filter>frictionBearing\frictionModel</Filter>
    </ClCompile>
    <ClCompile Include="..\..\..\SRC\element\frictionBearing\frictionModel\FrictionModel.cpp">
      <Filter>frictionBearing\frictionModel</Filter>
    </ClCompile>
    <ClCompile Include="..\..\..\SRC\element\frictionBearing\frictionModel\FrictionResponse.cpp">
      <Filter>frictionBearing\frictionModel</Filter>
    </ClCompile>
    <ClCompile Include="..\..\..\SRC\element\frictionBearing\frictionModel\TclModelBuilderFrictionModelCommand.cpp">
      <Filter>frictionBearing\frictionModel</Filter>
    </ClCompile>
    <ClCompile Include="..\..\..\SRC\element\frictionBearing\frictionModel\VelDepMultiLinear.cpp">
      <Filter>frictionBearing\frictionModel</Filter>
    </ClCompile>
    <ClCompile Include="..\..\..\SRC\element\frictionBearing\frictionModel\VelDependent.cpp">
      <Filter>frictionBearing\frictionModel</Filter>
    </ClCompile>
    <ClCompile Include="..\..\..\SRC\element\frictionBearing\frictionModel\VelNormalFrcDep.cpp">
      <Filter>frictionBearing\frictionModel</Filter>
    </ClCompile>
    <ClCompile Include="..\..\..\SRC\element\frictionBearing\frictionModel\VelPressureDep.cpp">
      <Filter>frictionBearing\frictionModel</Filter>
    </ClCompile>
    <ClCompile Include="..\..\..\SRC\element\pyMacro\PY_Macro2D.cpp">
      <Filter>pyMacro</Filter>
    </ClCompile>
    <ClCompile Include="..\..\..\SRC\element\surfaceLoad\SurfaceLoad.cpp">
      <Filter>surfaceLoad</Filter>
    </ClCompile>
    <ClCompile Include="..\..\..\SRC\element\UWelements\BeamContact2D.cpp">
      <Filter>UWelements</Filter>
    </ClCompile>
    <ClCompile Include="..\..\..\SRC\element\UWelements\BeamContact2Dp.cpp">
      <Filter>UWelements</Filter>
    </ClCompile>
    <ClCompile Include="..\..\..\SRC\element\UWelements\BeamContact3D.cpp">
      <Filter>UWelements</Filter>
    </ClCompile>
    <ClCompile Include="..\..\..\SRC\element\UWelements\BeamContact3Dp.cpp">
      <Filter>UWelements</Filter>
    </ClCompile>
    <ClCompile Include="..\..\..\SRC\element\UWelements\BeamEndContact3D.cpp">
      <Filter>UWelements</Filter>
    </ClCompile>
    <ClCompile Include="..\..\..\SRC\element\UWelements\BeamEndContact3Dp.cpp">
      <Filter>UWelements</Filter>
    </ClCompile>
    <ClCompile Include="..\..\..\SRC\element\UWelements\Brick8FiberOverlay.cpp">
      <Filter>UWelements</Filter>
    </ClCompile>
    <ClCompile Include="..\..\..\SRC\element\UWelements\PileToe3D.cpp">
      <Filter>UWelements</Filter>
    </ClCompile>
    <ClCompile Include="..\..\..\SRC\element\UWelements\Quad4FiberOverlay.cpp">
      <Filter>UWelements</Filter>
    </ClCompile>
    <ClCompile Include="..\..\..\SRC\element\UWelements\SSPbrick.cpp">
      <Filter>UWelements</Filter>
    </ClCompile>
    <ClCompile Include="..\..\..\SRC\element\UWelements\SSPbrickUP.cpp">
      <Filter>UWelements</Filter>
    </ClCompile>
    <ClCompile Include="..\..\..\SRC\element\UWelements\SSPquad.cpp">
      <Filter>UWelements</Filter>
    </ClCompile>
    <ClCompile Include="..\..\..\SRC\element\UWelements\SSPquadUP.cpp">
      <Filter>UWelements</Filter>
    </ClCompile>
    <ClCompile Include="..\..\..\SRC\element\UWelements\SimpleContact2D.cpp">
      <Filter>UWelements</Filter>
    </ClCompile>
    <ClCompile Include="..\..\..\SRC\element\UWelements\SimpleContact3D.cpp">
      <Filter>UWelements</Filter>
    </ClCompile>
    <ClCompile Include="..\..\..\SRC\element\triangle\Tri31.cpp">
      <Filter>triangle</Filter>
    </ClCompile>
    <ClCompile Include="..\..\..\SRC\element\shell\R3vectors.cpp">
      <Filter>shell</Filter>
    </ClCompile>
    <ClCompile Include="..\..\..\SRC\element\shell\ShellMITC4.cpp">
      <Filter>shell</Filter>
    </ClCompile>
    <ClCompile Include="..\..\..\SRC\element\shell\ShellMITC9.cpp">
      <Filter>shell</Filter>
    </ClCompile>
    <ClCompile Include="..\..\..\SRC\element\shell\ASDShellQ4.cpp">
      <Filter>shell</Filter>
    </ClCompile>
    <ClCompile Include="..\..\..\SRC\element\PFEMElement\PFEMElement2D.cpp">
      <Filter>pfem</Filter>
    </ClCompile>
    <ClCompile Include="..\..\..\SRC\element\PFEMElement\PFEMElement2DBubble.cpp">
      <Filter>pfem</Filter>
    </ClCompile>
    <ClCompile Include="..\..\..\SRC\element\PFEMElement\PFEMElement2DCompressible.cpp">
      <Filter>pfem</Filter>
    </ClCompile>
    <ClCompile Include="..\..\..\SRC\element\PFEMElement\PFEMElement3D.cpp">
      <Filter>pfem</Filter>
    </ClCompile>
    <ClCompile Include="..\..\..\SRC\element\PFEMElement\TclModelBuilder_addPFEMElement.cpp">
      <Filter>pfem</Filter>
    </ClCompile>
    <ClCompile Include="..\..\..\SRC\element\HUelements\DBESI0.C">
      <Filter>HUelements</Filter>
    </ClCompile>
    <ClCompile Include="..\..\..\SRC\element\HUelements\DBESI1.C">
      <Filter>HUelements</Filter>
    </ClCompile>
    <ClCompile Include="..\..\..\SRC\element\HUelements\KikuchiBearing.cpp">
      <Filter>HUelements</Filter>
    </ClCompile>
    <ClCompile Include="..\..\..\SRC\element\HUelements\MultipleNormalSpring.cpp">
      <Filter>HUelements</Filter>
    </ClCompile>
    <ClCompile Include="..\..\..\SRC\element\HUelements\MultipleShearSpring.cpp">
      <Filter>HUelements</Filter>
    </ClCompile>
    <ClCompile Include="..\..\..\SRC\element\HUelements\YamamotoBiaxialHDR.cpp">
      <Filter>HUelements</Filter>
    </ClCompile>
    <ClCompile Include="..\..\..\SRC\element\NewElement.cpp">
      <Filter>Source Files</Filter>
    </ClCompile>
    <ClCompile Include="..\..\..\SRC\element\frictionBearing\FPBearingPTV.cpp">
      <Filter>frictionBearing</Filter>
    </ClCompile>
    <ClCompile Include="..\..\..\SRC\element\truss\N4BiaxialTruss.cpp">
      <Filter>truss</Filter>
    </ClCompile>
    <ClCompile Include="..\..\..\SRC\element\shell\ShellDKGQ.cpp">
      <Filter>shell</Filter>
    </ClCompile>
    <ClCompile Include="..\..\..\SRC\element\shell\ShellNLDKGQ.cpp">
      <Filter>shell</Filter>
    </ClCompile>
    <ClCompile Include="..\..\..\SRC\element\XMUelements\AC3D8HexWithSensitivity.cpp">
      <Filter>XMUelements</Filter>
    </ClCompile>
    <ClCompile Include="..\..\..\SRC\element\XMUelements\ASI3D8QuadWithSensitivity.cpp">
      <Filter>XMUelements</Filter>
    </ClCompile>
    <ClCompile Include="..\..\..\SRC\element\XMUelements\AV3D4QuadWithSensitivity.cpp">
      <Filter>XMUelements</Filter>
    </ClCompile>
    <ClCompile Include="..\..\..\SRC\element\XMUelements\VS3D4QuadWithSensitivity.cpp">
      <Filter>XMUelements</Filter>
    </ClCompile>
    <ClCompile Include="..\..\..\SRC\element\UWelements\QuadBeamEmbedContact.cpp">
      <Filter>UWelements</Filter>
    </ClCompile>
    <ClCompile Include="..\..\..\SRC\element\mvlem\MVLEM.cpp">
      <Filter>mvlem</Filter>
    </ClCompile>
    <ClCompile Include="..\..\..\SRC\element\mvlem\SFI_MVLEM.cpp">
      <Filter>mvlem</Filter>
    </ClCompile>
    <ClCompile Include="..\..\..\SRC\element\mvlem\MVLEM_3D.cpp">
      <Filter>mvlem</Filter>
    </ClCompile>
    <ClCompile Include="..\..\..\SRC\element\mvlem\SFI_MVLEM_3D.cpp">
      <Filter>mvlem</Filter>
    </ClCompile>
    <ClCompile Include="..\..\..\SRC\element\componentElement\ComponentElement2d.cpp">
      <Filter>componentElement</Filter>
    </ClCompile>
    <ClCompile Include="..\..\..\SRC\element\elastomericBearing\ElastomericBearingBoucWenMod3d.cpp">
      <Filter>elastomericBearing</Filter>
    </ClCompile>
    <ClCompile Include="..\..\..\SRC\coordTransformation\CorotCrdTransfWarping2d.cpp">
      <Filter>crdTransf</Filter>
    </ClCompile>
    <ClCompile Include="..\..\..\SRC\element\forceBeamColumn\ElasticForceBeamColumnWarping2d.cpp">
      <Filter>forceBeamColumn</Filter>
    </ClCompile>
    <ClCompile Include="..\..\..\SRC\element\forceBeamColumn\ForceBeamColumnWarping2d.cpp">
      <Filter>forceBeamColumn</Filter>
    </ClCompile>
    <ClCompile Include="..\..\..\SRC\element\PFEMElement\BackgroundMesh.cpp">
      <Filter>pfem</Filter>
    </ClCompile>
    <ClCompile Include="..\..\..\SRC\element\PFEMElement\LineMesh.cpp">
      <Filter>pfem</Filter>
    </ClCompile>
    <ClCompile Include="..\..\..\SRC\element\PFEMElement\TriMesh.cpp">
      <Filter>pfem</Filter>
    </ClCompile>
    <ClCompile Include="..\..\..\SRC\element\PFEMElement\TriangleMeshGenerator.cpp">
      <Filter>pfem</Filter>
    </ClCompile>
    <ClCompile Include="..\..\..\SRC\element\PFEMElement\ParticleGroup.cpp">
      <Filter>pfem</Filter>
    </ClCompile>
    <ClCompile Include="..\..\..\SRC\element\PFEMElement\PFEMElement2Dmini.cpp">
      <Filter>pfem</Filter>
    </ClCompile>
    <ClCompile Include="..\..\..\SRC\element\PFEMElement\Particle.cpp">
      <Filter>pfem</Filter>
    </ClCompile>
    <ClCompile Include="..\..\..\SRC\element\PFEMElement\PFEMElement2DFIC.cpp">
      <Filter>pfem</Filter>
    </ClCompile>
    <ClCompile Include="..\..\..\OTHER\Triangle\triangle.c">
      <Filter>pfem</Filter>
    </ClCompile>
    <ClCompile Include="..\..\..\SRC\element\shell\ShellDKGT.cpp">
      <Filter>shell</Filter>
    </ClCompile>
    <ClCompile Include="..\..\..\SRC\element\shell\ShellNLDKGT.cpp">
      <Filter>shell</Filter>
    </ClCompile>
    <ClCompile Include="..\..\..\SRC\element\catenaryCable\CatenaryCable.cpp">
      <Filter>catenaryCable</Filter>
    </ClCompile>
    <ClCompile Include="..\..\..\SRC\element\forceBeamColumn\ForceBeamColumn2dThermal.cpp">
      <Filter>forceBeamColumn</Filter>
    </ClCompile>
    <ClCompile Include="..\..\..\SRC\element\dispBeamColumn\DispBeamColumn2dThermal.cpp">
      <Filter>dispBeamColumn</Filter>
    </ClCompile>
    <ClCompile Include="..\..\..\SRC\element\dispBeamColumn\DispBeamColumn3dThermal.cpp">
      <Filter>dispBeamColumn</Filter>
    </ClCompile>
    <ClCompile Include="..\..\..\SRC\element\shell\ShellMITC4Thermal.cpp">
      <Filter>shell</Filter>
    </ClCompile>
    <ClCompile Include="..\..\..\SRC\element\shell\ShellNLDKGQThermal.cpp">
      <Filter>shell</Filter>
    </ClCompile>
    <ClCompile Include="..\..\..\SRC\element\shell\ShellANDeS.cpp">
      <Filter>shell</Filter>
    </ClCompile>
    <ClCompile Include="..\..\..\SRC\element\dispBeamColumn\AxEqDispBeamColumn2d.cpp">
      <Filter>dispBeamColumn</Filter>
    </ClCompile>
    <ClCompile Include="..\..\..\SRC\element\surfaceLoad\TriSurfaceLoad.cpp">
      <Filter>surfaceLoad</Filter>
    </ClCompile>
    <ClCompile Include="..\..\..\SRC\element\tetrahedron\FourNodeTetrahedron.cpp">
      <Filter>tetrahedron</Filter>
    </ClCompile>
    <ClCompile Include="..\..\..\SRC\element\tetrahedron\TenNodeTetrahedron.cpp">
      <Filter>tetrahedron</Filter>
    </ClCompile>
    <ClCompile Include="..\..\..\SRC\element\UWelements\EmbeddedBeamInterfaceL.cpp">
      <Filter>UWelements</Filter>
    </ClCompile>
    <ClCompile Include="..\..\..\SRC\element\UWelements\EmbeddedBeamInterfaceP.cpp">
      <Filter>UWelements</Filter>
    </ClCompile>
    <ClCompile Include="..\..\..\SRC\element\UWelements\EmbeddedEPBeamInterface.cpp">
      <Filter>UWelements</Filter>
    </ClCompile>
    <ClCompile Include="..\..\..\SRC\element\UWelements\Tcl_generateInterfacePoints.cpp">
      <Filter>UWelements</Filter>
    </ClCompile>
    <ClCompile Include="..\..\..\SRC\element\PFEMElement\BackgroundDef.cpp">
      <Filter>pfem</Filter>
    </ClCompile>
    <ClCompile Include="..\..\..\SRC\element\PFEMElement\HigherOrder.cpp">
      <Filter>pfem</Filter>
    </ClCompile>
    <ClCompile Include="..\..\..\SRC\element\PFEMElement\LineMeshGenerator.cpp">
      <Filter>pfem</Filter>
    </ClCompile>
    <ClCompile Include="..\..\..\SRC\element\PFEMElement\Mesh.cpp">
      <Filter>pfem</Filter>
    </ClCompile>
    <ClCompile Include="..\..\..\SRC\element\PFEMElement\MINI.cpp">
      <Filter>pfem</Filter>
    </ClCompile>
    <ClCompile Include="..\..\..\SRC\element\PFEMElement\PFEMElement2DQuasi.cpp">
      <Filter>pfem</Filter>
    </ClCompile>
    <ClCompile Include="..\..\..\SRC\element\PFEMElement\PFEMElement3DBubble.cpp">
      <Filter>pfem</Filter>
    </ClCompile>
    <ClCompile Include="..\..\..\SRC\element\PFEMElement\QuadMesh.cpp">
      <Filter>pfem</Filter>
    </ClCompile>
    <ClCompile Include="..\..\..\SRC\element\PFEMElement\QuadMeshGenerator.cpp">
      <Filter>pfem</Filter>
    </ClCompile>
    <ClCompile Include="..\..\..\SRC\element\PFEMElement\TaylorHood2D.cpp">
      <Filter>pfem</Filter>
    </ClCompile>
    <ClCompile Include="..\..\..\SRC\element\PFEMElement\TetMesh.cpp">
      <Filter>pfem</Filter>
    </ClCompile>
    <ClCompile Include="..\..\..\SRC\element\PFEMElement\TetMeshGenerator.cpp">
      <Filter>pfem</Filter>
    </ClCompile>
    <ClCompile Include="..\..\..\SRC\element\PFEMElement\TriGaussPoints.cpp">
      <Filter>pfem</Filter>
    </ClCompile>
    <ClCompile Include="..\..\..\OTHER\tetgen1.4.3\predicates.cxx">
      <Filter>pfem</Filter>
    </ClCompile>
    <ClCompile Include="..\..\..\OTHER\tetgen1.4.3\tetgen.cxx">
      <Filter>pfem</Filter>
    </ClCompile>
    <ClCompile Include="..\..\..\SRC\element\absorbentBoundaries\LysmerTriangle.cpp">
      <Filter>absorbentBoundaries</Filter>
    </ClCompile>
    <ClCompile Include="..\..\..\SRC\element\absorbentBoundaries\ASDAbsorbingBoundary2D.cpp">
      <Filter>absorbentBoundaries</Filter>
    </ClCompile>
    <ClCompile Include="..\..\..\SRC\element\absorbentBoundaries\ASDAbsorbingBoundary3D.cpp">
      <Filter>absorbentBoundaries</Filter>
    </ClCompile>
    <ClCompile Include="..\..\..\SRC\element\dispBeamColumn\DispBeamColumnNL2d.cpp">
      <Filter>dispBeamColumn</Filter>
    </ClCompile>
    <ClCompile Include="..\..\..\SRC\element\elasticBeamColumn\WheelRail.cpp">
      <Filter>elasticBeamColumn</Filter>
    </ClCompile>
    <ClCompile Include="..\..\..\SRC\element\dispBeamColumn\TimoshenkoBeamColumn2d.cpp">
      <Filter>dispBeamColumn</Filter>
    </ClCompile>
    <ClCompile Include="..\..\..\SRC\element\twoNodeLink\LinearElasticSpring.cpp">
      <Filter>twoNodeLink</Filter>
    </ClCompile>
    <ClCompile Include="..\..\..\SRC\element\twoNodeLink\Inerter.cpp">
      <Filter>twoNodeLink</Filter>
    </ClCompile>
    <ClCompile Include="..\..\..\SRC\element\ExternalElement.cpp">
      <Filter>Source Files</Filter>
    </ClCompile>
    <ClCompile Include="..\..\..\SRC\element\gradientInelasticBeamColumn\GradientInelasticBeamColumn2d.cpp">
      <Filter>gradientInelasticBeamColumn</Filter>
    </ClCompile>
    <ClCompile Include="..\..\..\SRC\element\gradientInelasticBeamColumn\GradientInelasticBeamColumn3d.cpp">
      <Filter>gradientInelasticBeamColumn</Filter>
    </ClCompile>
    <ClCompile Include="..\..\..\SRC\element\gradientInelasticBeamColumn\TclGradientInelasticBeamColumnCommand.cpp">
      <Filter>gradientInelasticBeamColumn</Filter>
    </ClCompile>
    <ClCompile Include="..\..\..\SRC\element\forceBeamColumn\SimpsonBeamIntegration.cpp">
      <Filter>forceBeamColumn\beamIntegration</Filter>
    </ClCompile>
    <ClCompile Include="..\..\..\SRC\element\joint\LehighJoint2d.cpp">
      <Filter>joint</Filter>
    </ClCompile>
    <ClCompile Include="..\..\..\SRC\element\mixedBeamColumn\MixedBeamColumn2d.cpp">
      <Filter>mixedBeamColumn</Filter>
    </ClCompile>
    <ClCompile Include="..\..\..\SRC\element\mixedBeamColumn\MixedBeamColumn3d.cpp">
      <Filter>mixedBeamColumn</Filter>
    </ClCompile>
    <ClCompile Include="..\..\..\SRC\element\PFEMElement\PFEMContact2D.cpp">
      <Filter>pfem</Filter>
    </ClCompile>
    <ClCompile Include="..\..\..\SRC\element\forceBeamColumn\ForceBeamColumnCBDI3d.cpp">
      <Filter>forceBeamColumn</Filter>
    </ClCompile>
    <ClCompile Include="..\..\..\SRC\element\fourNodeQuad\EightNodeQuad.cpp">
      <Filter>quad</Filter>
    </ClCompile>
    <ClCompile Include="..\..\..\SRC\element\fourNodeQuad\NineNodeQuad.cpp">
      <Filter>quad</Filter>
    </ClCompile>
    <ClCompile Include="..\..\..\SRC\element\fourNodeQuad\SixNodeTri.cpp">
      <Filter>triangle</Filter>
    </ClCompile>
    <ClCompile Include="..\..\..\SRC\element\RockingBC\RockingBC.cpp">
      <Filter>RockingBC</Filter>
    </ClCompile>
    <ClCompile Include="..\..\..\SRC\element\CEqElement\ASDEmbeddedNodeElement.cpp">
      <Filter>CEqElement</Filter>
    </ClCompile>
    <ClCompile Include="..\..\..\SRC\coordTransformation\CorotCrdTransfWarping3d.cpp">
      <Filter>crdTransf</Filter>
    </ClCompile>
    <ClCompile Include="..\..\..\SRC\element\elasticBeamColumn\ElasticBeamWarping3d.cpp">
      <Filter>elasticBeamColumn</Filter>
    </ClCompile>
    <ClCompile Include="..\..\..\SRC\element\dispBeamColumn\DispBeamColumnWarping3d.cpp">
      <Filter>dispBeamColumn</Filter>
    </ClCompile>
    <ClCompile Include="..\..\..\SRC\element\dispBeamColumn\DispBeamColumnNL3d.cpp">
      <Filter>dispBeamColumn</Filter>
    </ClCompile>
    <ClCompile Include="..\..\..\SRC\element\PFEMElement\BCell.cpp">
      <Filter>pfem</Filter>
    </ClCompile>
    <ClCompile Include="..\..\..\SRC\element\PFEMElement\BNode.cpp">
      <Filter>pfem</Filter>
    </ClCompile>
    <ClCompile Include="..\..\..\SRC\element\dispBeamColumn\DispBeamColumnAsym3d.cpp">
      <Filter>dispBeamColumn</Filter>
    </ClCompile>
    <ClCompile Include="..\..\..\SRC\element\mixedBeamColumn\MixedBeamColumnAsym3d.cpp">
      <Filter>mixedBeamColumn</Filter>
    </ClCompile>
    <ClCompile Include="..\..\..\SRC\element\masonry\BeamGT.cpp">
      <Filter>masonry</Filter>
    </ClCompile>
    <ClCompile Include="..\..\..\SRC\element\masonry\MasonPan3D.cpp">
      <Filter>masonry</Filter>
    </ClCompile>
    <ClCompile Include="..\..\..\SRC\element\masonry\MasonPan12.cpp">
      <Filter>masonry</Filter>
    </ClCompile>
    <ClCompile Include="..\..\..\SRC\element\forceBeamColumn\ChebyshevBeamIntegration.cpp">
      <Filter>forceBeamColumn\beamIntegration</Filter>
    </ClCompile>
    <ClCompile Include="..\..\..\SRC\element\truss\InertiaTruss.cpp">
      <Filter>truss</Filter>
    </ClCompile>
    <ClCompile Include="..\..\..\SRC\element\IGA\IGAKLShell.cpp">
      <Filter>IGA</Filter>
    </ClCompile>
    <ClCompile Include="..\..\..\SRC\element\IGA\IGAKLShell_BendingStrip.cpp">
      <Filter>IGA</Filter>
    </ClCompile>
    <ClCompile Include="..\..\..\SRC\element\dispBeamColumn\TimoshenkoBeamColumn3d.cpp">
      <Filter>dispBeamColumn</Filter>
    </ClCompile>
    <ClCompile Include="..\..\..\SRC\damping\Damping.cpp">
      <Filter>damping</Filter>
    </ClCompile>
    <ClCompile Include="..\..\..\SRC\damping\SecStifDamping.cpp">
      <Filter>damping</Filter>
    </ClCompile>
    <ClCompile Include="..\..\..\SRC\damping\TclDampingCommand.cpp">
      <Filter>damping</Filter>
    </ClCompile>
    <ClCompile Include="..\..\..\SRC\damping\UniformDamping.cpp">
      <Filter>damping</Filter>
    </ClCompile>
    <ClCompile Include="..\..\..\SRC\damping\URDDamping.cpp">
      <Filter>damping</Filter>
    </ClCompile>
    <ClCompile Include="..\..\..\SRC\damping\URDDampingbeta.cpp">
      <Filter>damping</Filter>
    </ClCompile>
    <ClCompile Include="..\..\..\SRC\element\PFEMElement\BeamBrick.cpp">
      <Filter>pfem</Filter>
    </ClCompile>
    <ClCompile Include="..\..\..\SRC\element\PFEMElement\Flume.cpp">
      <Filter>pfem</Filter>
    </ClCompile>
    <ClCompile Include="..\..\..\SRC\element\PFEMElement\PFEMContact3D.cpp">
      <Filter>pfem</Filter>
    </ClCompile>
    <ClCompile Include="..\..\..\SRC\element\componentElement\ComponentElement3d.cpp">
      <Filter>componentElement</Filter>
    </ClCompile>
    <ClCompile Include="..\..\..\SRC\element\forceBeamColumn\ConcentratedPlasticityBeamIntegration.cpp">
      <Filter>forceBeamColumn\beamIntegration</Filter>
    </ClCompile>
    <ClCompile Include="..\..\..\SRC\element\forceBeamColumn\ConcentratedCurvatureBeamIntegration.cpp">
      <Filter>forceBeamColumn\beamIntegration</Filter>
    </ClCompile>
    <ClCompile Include="..\..\..\SRC\element\PFEMElement\BeamDisk.cpp">
      <Filter>pfem</Filter>
    </ClCompile>
    <ClCompile Include="..\..\..\SRC\element\mvlem\E_SFI.cpp">
      <Filter>mvlem</Filter>
    </ClCompile>
    <ClCompile Include="..\..\..\SRC\element\frictionBearing\TripleFrictionPendulumX.cpp">
      <Filter>frictionBearing</Filter>
    </ClCompile>
    <ClCompile Include="..\..\..\SRC\element\mvlem\E_SFI_MVLEM_3D.cpp">
      <Filter>mvlem</Filter>
    </ClCompile>
<<<<<<< HEAD
    <ClCompile Include="..\..\..\SRC\element\mefi\MEFI.cpp">
      <Filter>mefi</Filter>
=======
    <ClCompile Include="..\..\..\SRC\element\elasticBeamColumn\ModElasticBeam3d.cpp">
      <Filter>elasticBeamColumn</Filter>
>>>>>>> 579a3c03
    </ClCompile>
  </ItemGroup>
  <ItemGroup>
    <ClInclude Include="..\..\..\SRC\element\Element.h">
      <Filter>Header Files</Filter>
    </ClInclude>
    <ClInclude Include="..\..\..\SRC\element\ElementalLoad.h">
      <Filter>Header Files</Filter>
    </ClInclude>
    <ClInclude Include="..\..\..\SRC\element\Information.h">
      <Filter>Header Files</Filter>
    </ClInclude>
    <ClInclude Include="..\..\..\SRC\element\WrapperElement.h">
      <Filter>Header Files</Filter>
    </ClInclude>
    <ClInclude Include="..\..\..\SRC\api\elementAPI.h">
      <Filter>Header Files</Filter>
    </ClInclude>
    <ClInclude Include="..\..\..\SRC\element\truss\CorotTruss.h">
      <Filter>truss</Filter>
    </ClInclude>
    <ClInclude Include="..\..\..\SRC\element\truss\CorotTruss2.h">
      <Filter>truss</Filter>
    </ClInclude>
    <ClInclude Include="..\..\..\Src\element\truss\CorotTrussSection.h">
      <Filter>truss</Filter>
    </ClInclude>
    <ClInclude Include="..\..\..\SRC\element\truss\Truss.h">
      <Filter>truss</Filter>
    </ClInclude>
    <ClInclude Include="..\..\..\SRC\element\truss\Truss2.h">
      <Filter>truss</Filter>
    </ClInclude>
    <ClInclude Include="..\..\..\SRC\element\truss\TrussSection.h">
      <Filter>truss</Filter>
    </ClInclude>
    <ClInclude Include="..\..\..\SRC\element\feap\fElement.h">
      <Filter>feap</Filter>
    </ClInclude>
    <ClInclude Include="..\..\..\SRC\element\feap\fElmt02.h">
      <Filter>feap</Filter>
    </ClInclude>
    <ClInclude Include="..\..\..\SRC\element\zeroLength\CoupledZeroLength.h">
      <Filter>zeroLength</Filter>
    </ClInclude>
    <ClInclude Include="..\..\..\SRC\element\zeroLength\ZeroLength.h">
      <Filter>zeroLength</Filter>
    </ClInclude>
    <ClInclude Include="..\..\..\SRC\element\zeroLength\ZeroLengthContact2D.h">
      <Filter>zeroLength</Filter>
    </ClInclude>
    <ClInclude Include="..\..\..\SRC\element\zeroLength\ZeroLengthContact3D.h">
      <Filter>zeroLength</Filter>
    </ClInclude>
    <ClInclude Include="..\..\..\SRC\element\zeroLength\ZeroLengthContactASDimplex.h">
      <Filter>zeroLength</Filter>
    </ClInclude>
    <ClInclude Include="..\..\..\SRC\element\zeroLength\ZeroLengthContactNTS2D.h">
      <Filter>zeroLength</Filter>
    </ClInclude>
    <ClInclude Include="..\..\..\SRC\element\zeroLength\ZeroLengthImpact3D.h">
      <Filter>zeroLength</Filter>
    </ClInclude>
    <ClInclude Include="..\..\..\SRC\element\zeroLength\ZeroLengthInterface2D.h">
      <Filter>zeroLength</Filter>
    </ClInclude>
    <ClInclude Include="..\..\..\SRC\element\zeroLength\ZeroLengthND.h">
      <Filter>zeroLength</Filter>
    </ClInclude>
    <ClInclude Include="..\..\..\SRC\element\zeroLength\ZeroLengthRocking.h">
      <Filter>zeroLength</Filter>
    </ClInclude>
    <ClInclude Include="..\..\..\SRC\element\zeroLength\ZeroLengthSection.h">
      <Filter>zeroLength</Filter>
    </ClInclude>
    <ClInclude Include="..\..\..\SRC\coordTransformation\CorotCrdTransf2d.h">
      <Filter>crdTransf</Filter>
    </ClInclude>
    <ClInclude Include="..\..\..\SRC\coordTransformation\CorotCrdTransf3d.h">
      <Filter>crdTransf</Filter>
    </ClInclude>
    <ClInclude Include="..\..\..\SRC\coordTransformation\CrdTransf.h">
      <Filter>crdTransf</Filter>
    </ClInclude>
    <ClInclude Include="..\..\..\SRC\coordTransformation\LinearCrdTransf2d.h">
      <Filter>crdTransf</Filter>
    </ClInclude>
    <ClInclude Include="..\..\..\SRC\coordTransformation\LinearCrdTransf3d.h">
      <Filter>crdTransf</Filter>
    </ClInclude>
    <ClInclude Include="..\..\..\SRC\coordTransformation\PDeltaCrdTransf2d.h">
      <Filter>crdTransf</Filter>
    </ClInclude>
    <ClInclude Include="..\..\..\SRC\coordTransformation\PDeltaCrdTransf3d.h">
      <Filter>crdTransf</Filter>
    </ClInclude>
    <ClInclude Include="..\..\..\SRC\element\fourNodeQuad\ConstantPressureVolumeQuad.h">
      <Filter>quad</Filter>
    </ClInclude>
    <ClInclude Include="..\..\..\SRC\element\fourNodeQuad\EnhancedQuad.h">
      <Filter>quad</Filter>
    </ClInclude>
    <ClInclude Include="..\..\..\SRC\element\fourNodeQuad\FourNodeQuad.h">
      <Filter>quad</Filter>
    </ClInclude>
    <ClInclude Include="..\..\..\SRC\element\fourNodeQuad\FourNodeQuad3d.h">
      <Filter>quad</Filter>
    </ClInclude>
    <ClInclude Include="..\..\..\SRC\element\fourNodeQuad\FourNodeQuadWithSensitivity.h">
      <Filter>quad</Filter>
    </ClInclude>
    <ClInclude Include="..\..\..\SRC\element\fourNodeQuad\NineNodeMixedQuad.h">
      <Filter>quad</Filter>
    </ClInclude>
    <ClInclude Include="..\..\..\SRC\element\elasticBeamColumn\ElasticBeam2d.h">
      <Filter>elasticBeamColumn</Filter>
    </ClInclude>
    <ClInclude Include="..\..\..\SRC\element\elasticBeamColumn\ElasticBeam3d.h">
      <Filter>elasticBeamColumn</Filter>
    </ClInclude>
    <ClInclude Include="..\..\..\SRC\element\elasticBeamColumn\ElasticTimoshenkoBeam2d.h">
      <Filter>elasticBeamColumn</Filter>
    </ClInclude>
    <ClInclude Include="..\..\..\SRC\element\elasticBeamColumn\ElasticTimoshenkoBeam3d.h">
      <Filter>elasticBeamColumn</Filter>
    </ClInclude>
    <ClInclude Include="..\..\..\SRC\element\elasticBeamColumn\ModElasticBeam2d.h">
      <Filter>elasticBeamColumn</Filter>
    </ClInclude>
    <ClInclude Include="..\..\..\SRC\element\brick\BbarBrick.h">
      <Filter>brick</Filter>
    </ClInclude>
    <ClInclude Include="..\..\..\SRC\element\brick\BbarBrickWithSensitivity.h">
      <Filter>brick</Filter>
    </ClInclude>
    <ClInclude Include="..\..\..\SRC\element\brick\Brick.h">
      <Filter>brick</Filter>
    </ClInclude>
    <ClInclude Include="..\..\..\SRC\element\brick\Twenty_Node_Brick.h">
      <Filter>brick</Filter>
    </ClInclude>
    <ClInclude Include="..\..\..\SRC\element\dispBeamColumn\DispBeamColumn2d.h">
      <Filter>dispBeamColumn</Filter>
    </ClInclude>
    <ClInclude Include="..\..\..\SRC\element\dispBeamColumn\DispBeamColumn3d.h">
      <Filter>dispBeamColumn</Filter>
    </ClInclude>
    <ClInclude Include="..\..\..\SRC\element\joint\BeamColumnJoint2d.h">
      <Filter>joint</Filter>
    </ClInclude>
    <ClInclude Include="..\..\..\SRC\element\joint\BeamColumnJoint3d.h">
      <Filter>joint</Filter>
    </ClInclude>
    <ClInclude Include="..\..\..\SRC\element\joint\ElasticTubularJoint.h">
      <Filter>joint</Filter>
    </ClInclude>
    <ClInclude Include="..\..\..\Src\element\joint\Joint2D.h">
      <Filter>joint</Filter>
    </ClInclude>
    <ClInclude Include="..\..\..\SRC\element\joint\Joint3D.h">
      <Filter>joint</Filter>
    </ClInclude>
    <ClInclude Include="..\..\..\Src\element\joint\MP_Joint2D.h">
      <Filter>joint</Filter>
    </ClInclude>
    <ClInclude Include="..\..\..\SRC\element\joint\MP_Joint3D.h">
      <Filter>joint</Filter>
    </ClInclude>
    <ClInclude Include="..\..\..\SRC\element\updatedLagrangianBeamColumn\BilinearCyclic.h">
      <Filter>ulBeamColumn</Filter>
    </ClInclude>
    <ClInclude Include="..\..\..\SRC\element\updatedLagrangianBeamColumn\CyclicModel.h">
      <Filter>ulBeamColumn</Filter>
    </ClInclude>
    <ClInclude Include="..\..\..\SRC\element\updatedLagrangianBeamColumn\Elastic2DGNL.h">
      <Filter>ulBeamColumn</Filter>
    </ClInclude>
    <ClInclude Include="..\..\..\SRC\element\updatedLagrangianBeamColumn\Inelastic2DYS01.h">
      <Filter>ulBeamColumn</Filter>
    </ClInclude>
    <ClInclude Include="..\..\..\SRC\element\updatedLagrangianBeamColumn\Inelastic2DYS02.h">
      <Filter>ulBeamColumn</Filter>
    </ClInclude>
    <ClInclude Include="..\..\..\SRC\element\updatedLagrangianBeamColumn\Inelastic2DYS03.h">
      <Filter>ulBeamColumn</Filter>
    </ClInclude>
    <ClInclude Include="..\..\..\SRC\element\updatedLagrangianBeamColumn\InelasticYS2DGNL.h">
      <Filter>ulBeamColumn</Filter>
    </ClInclude>
    <ClInclude Include="..\..\..\SRC\element\updatedLagrangianBeamColumn\LinearCyclic.h">
      <Filter>ulBeamColumn</Filter>
    </ClInclude>
    <ClInclude Include="..\..\..\SRC\element\updatedLagrangianBeamColumn\QuadraticCyclic.h">
      <Filter>ulBeamColumn</Filter>
    </ClInclude>
    <ClInclude Include="..\..\..\SRC\element\updatedLagrangianBeamColumn\UpdatedLagrangianBeam2D.h">
      <Filter>ulBeamColumn</Filter>
    </ClInclude>
    <ClInclude Include="..\..\..\SRC\element\forceBeamColumn\ElasticForceBeamColumn2d.h">
      <Filter>forceBeamColumn</Filter>
    </ClInclude>
    <ClInclude Include="..\..\..\SRC\element\forceBeamColumn\ElasticForceBeamColumn3d.h">
      <Filter>forceBeamColumn</Filter>
    </ClInclude>
    <ClInclude Include="..\..\..\SRC\element\forceBeamColumn\ForceBeamColumn2d.h">
      <Filter>forceBeamColumn</Filter>
    </ClInclude>
    <ClInclude Include="..\..\..\SRC\element\forceBeamColumn\ForceBeamColumn3d.h">
      <Filter>forceBeamColumn</Filter>
    </ClInclude>
    <ClInclude Include="..\..\..\SRC\element\forceBeamColumn\ForceBeamColumnCBDI2d.h">
      <Filter>forceBeamColumn</Filter>
    </ClInclude>
    <ClInclude Include="..\..\..\SRC\element\forceBeamColumn\BeamIntegration.h">
      <Filter>forceBeamColumn\beamIntegration</Filter>
    </ClInclude>
    <ClInclude Include="..\..\..\SRC\element\forceBeamColumn\CompositeSimpsonBeamIntegration.h">
      <Filter>forceBeamColumn\beamIntegration</Filter>
    </ClInclude>
    <ClInclude Include="..\..\..\SRC\element\forceBeamColumn\DistHingeIntegration.h">
      <Filter>forceBeamColumn\beamIntegration</Filter>
    </ClInclude>
    <ClInclude Include="..\..\..\SRC\element\forceBeamColumn\FixedLocationBeamIntegration.h">
      <Filter>forceBeamColumn\beamIntegration</Filter>
    </ClInclude>
    <ClInclude Include="..\..\..\SRC\element\forceBeamColumn\HingeEndpointBeamIntegration.h">
      <Filter>forceBeamColumn\beamIntegration</Filter>
    </ClInclude>
    <ClInclude Include="..\..\..\SRC\element\forceBeamColumn\HingeMidpointBeamIntegration.h">
      <Filter>forceBeamColumn\beamIntegration</Filter>
    </ClInclude>
    <ClInclude Include="..\..\..\SRC\element\forceBeamColumn\HingeRadauBeamIntegration.h">
      <Filter>forceBeamColumn\beamIntegration</Filter>
    </ClInclude>
    <ClInclude Include="..\..\..\SRC\element\forceBeamColumn\HingeRadauTwoBeamIntegration.h">
      <Filter>forceBeamColumn\beamIntegration</Filter>
    </ClInclude>
    <ClInclude Include="..\..\..\SRC\element\forceBeamColumn\LegendreBeamIntegration.h">
      <Filter>forceBeamColumn\beamIntegration</Filter>
    </ClInclude>
    <ClInclude Include="..\..\..\SRC\element\forceBeamColumn\LobattoBeamIntegration.h">
      <Filter>forceBeamColumn\beamIntegration</Filter>
    </ClInclude>
    <ClInclude Include="..\..\..\SRC\element\forceBeamColumn\LowOrderBeamIntegration.h">
      <Filter>forceBeamColumn\beamIntegration</Filter>
    </ClInclude>
    <ClInclude Include="..\..\..\SRC\element\forceBeamColumn\MidDistanceBeamIntegration.h">
      <Filter>forceBeamColumn\beamIntegration</Filter>
    </ClInclude>
    <ClInclude Include="..\..\..\SRC\element\forceBeamColumn\NewtonCotesBeamIntegration.h">
      <Filter>forceBeamColumn\beamIntegration</Filter>
    </ClInclude>
    <ClInclude Include="..\..\..\SRC\element\forceBeamColumn\RadauBeamIntegration.h">
      <Filter>forceBeamColumn\beamIntegration</Filter>
    </ClInclude>
    <ClInclude Include="..\..\..\SRC\element\forceBeamColumn\RegularizedHingeIntegration.h">
      <Filter>forceBeamColumn\beamIntegration</Filter>
    </ClInclude>
    <ClInclude Include="..\..\..\SRC\element\forceBeamColumn\TrapezoidalBeamIntegration.h">
      <Filter>forceBeamColumn\beamIntegration</Filter>
    </ClInclude>
    <ClInclude Include="..\..\..\SRC\element\forceBeamColumn\UserDefinedBeamIntegration.h">
      <Filter>forceBeamColumn\beamIntegration</Filter>
    </ClInclude>
    <ClInclude Include="..\..\..\SRC\element\forceBeamColumn\UserDefinedHingeIntegration.h">
      <Filter>forceBeamColumn\beamIntegration</Filter>
    </ClInclude>
    <ClInclude Include="..\..\..\SRC\element\nonlinearBeamColumn\matrixutil\MatrixUtil.h">
      <Filter>nonlinearBeamColumn\matrixutil</Filter>
    </ClInclude>
    <ClInclude Include="..\..\..\SRC\element\UP-ucsd\BBarBrickUP.h">
      <Filter>up</Filter>
    </ClInclude>
    <ClInclude Include="..\..\..\SRC\element\UP-ucsd\BBarFourNodeQuadUP.h">
      <Filter>up</Filter>
    </ClInclude>
    <ClInclude Include="..\..\..\SRC\element\UP-ucsd\BrickUP.h">
      <Filter>up</Filter>
    </ClInclude>
    <ClInclude Include="..\..\..\SRC\element\UP-ucsd\FourNodeQuadUP.h">
      <Filter>up</Filter>
    </ClInclude>
    <ClInclude Include="..\..\..\SRC\element\UP-ucsd\Nine_Four_Node_QuadUP.h">
      <Filter>up</Filter>
    </ClInclude>
    <ClInclude Include="..\..\..\SRC\element\UP-ucsd\shp3dv.h">
      <Filter>up</Filter>
    </ClInclude>
    <ClInclude Include="..\..\..\SRC\element\dispBeamColumnInt\DispBeamColumn2dInt.h">
      <Filter>dispBeamColumnInt</Filter>
    </ClInclude>
    <ClInclude Include="..\..\..\SRC\element\dispBeamColumnInt\FiberSection2dInt.h">
      <Filter>dispBeamColumnInt</Filter>
    </ClInclude>
    <ClInclude Include="..\..\..\SRC\element\dispBeamColumnInt\LinearCrdTransf2dInt.h">
      <Filter>dispBeamColumnInt</Filter>
    </ClInclude>
    <ClInclude Include="..\..\..\SRC\element\generic\GenericClient.h">
      <Filter>generic</Filter>
    </ClInclude>
    <ClInclude Include="..\..\..\SRC\element\generic\GenericCopy.h">
      <Filter>generic</Filter>
    </ClInclude>
    <ClInclude Include="..\..\..\SRC\element\twoNodeLink\TwoNodeLink.h">
      <Filter>twoNodeLink</Filter>
    </ClInclude>
    <ClInclude Include="..\..\..\SRC\element\adapter\Actuator.h">
      <Filter>adapter</Filter>
    </ClInclude>
    <ClInclude Include="..\..\..\SRC\element\adapter\ActuatorCorot.h">
      <Filter>adapter</Filter>
    </ClInclude>
    <ClInclude Include="..\..\..\SRC\element\adapter\Adapter.h">
      <Filter>adapter</Filter>
    </ClInclude>
    <ClInclude Include="..\..\..\SRC\element\elastomericBearing\ElastomericBearingBoucWen2d.h">
      <Filter>elastomericBearing</Filter>
    </ClInclude>
    <ClInclude Include="..\..\..\SRC\element\elastomericBearing\ElastomericBearingBoucWen3d.h">
      <Filter>elastomericBearing</Filter>
    </ClInclude>
    <ClInclude Include="..\..\..\SRC\element\elastomericBearing\ElastomericBearingPlasticity2d.h">
      <Filter>elastomericBearing</Filter>
    </ClInclude>
    <ClInclude Include="..\..\..\SRC\element\elastomericBearing\ElastomericBearingPlasticity3d.h">
      <Filter>elastomericBearing</Filter>
    </ClInclude>
    <ClInclude Include="..\..\..\SRC\element\elastomericBearing\ElastomericBearingUFRP2d.h">
      <Filter>elastomericBearing</Filter>
    </ClInclude>
    <ClInclude Include="..\..\..\SRC\element\elastomericBearing\ElastomericX.h">
      <Filter>elastomericBearing</Filter>
    </ClInclude>
    <ClInclude Include="..\..\..\SRC\element\elastomericBearing\HDR.h">
      <Filter>elastomericBearing</Filter>
    </ClInclude>
    <ClInclude Include="..\..\..\SRC\element\elastomericBearing\LeadRubberX.h">
      <Filter>elastomericBearing</Filter>
    </ClInclude>
    <ClInclude Include="..\..\..\SRC\element\frictionBearing\FlatSliderSimple2d.h">
      <Filter>frictionBearing</Filter>
    </ClInclude>
    <ClInclude Include="..\..\..\SRC\element\frictionBearing\FlatSliderSimple3d.h">
      <Filter>frictionBearing</Filter>
    </ClInclude>
    <ClInclude Include="..\..\..\SRC\element\frictionBearing\MultiFP2d.h">
      <Filter>frictionBearing</Filter>
    </ClInclude>
    <ClInclude Include="..\..\..\SRC\element\frictionBearing\RJWatsonEQS2d.h">
      <Filter>frictionBearing</Filter>
    </ClInclude>
    <ClInclude Include="..\..\..\SRC\element\frictionBearing\RJWatsonEQS3d.h">
      <Filter>frictionBearing</Filter>
    </ClInclude>
    <ClInclude Include="..\..\..\SRC\element\frictionBearing\SingleFPSimple2d.h">
      <Filter>frictionBearing</Filter>
    </ClInclude>
    <ClInclude Include="..\..\..\SRC\element\frictionBearing\SingleFPSimple3d.h">
      <Filter>frictionBearing</Filter>
    </ClInclude>
    <ClInclude Include="..\..\..\SRC\element\frictionBearing\TFP_Bearing.h">
      <Filter>frictionBearing</Filter>
    </ClInclude>
    <ClInclude Include="..\..\..\SRC\element\frictionBearing\TFP_Bearing2d.h">
      <Filter>frictionBearing</Filter>
    </ClInclude>
    <ClInclude Include="..\..\..\SRC\element\frictionBearing\TPB1D.h">
      <Filter>frictionBearing</Filter>
    </ClInclude>
    <ClInclude Include="..\..\..\SRC\element\frictionBearing\TripleFrictionPendulum.h">
      <Filter>frictionBearing</Filter>
    </ClInclude>
    <ClInclude Include="..\..\..\SRC\element\frictionBearing\frictionModel\Coulomb.h">
      <Filter>frictionBearing\frictionModel</Filter>
    </ClInclude>
    <ClInclude Include="..\..\..\SRC\element\frictionBearing\frictionModel\FrictionModel.h">
      <Filter>frictionBearing\frictionModel</Filter>
    </ClInclude>
    <ClInclude Include="..\..\..\SRC\element\frictionBearing\frictionModel\FrictionResponse.h">
      <Filter>frictionBearing\frictionModel</Filter>
    </ClInclude>
    <ClInclude Include="..\..\..\SRC\element\frictionBearing\frictionModel\VelDepMultiLinear.h">
      <Filter>frictionBearing\frictionModel</Filter>
    </ClInclude>
    <ClInclude Include="..\..\..\SRC\element\frictionBearing\frictionModel\VelDependent.h">
      <Filter>frictionBearing\frictionModel</Filter>
    </ClInclude>
    <ClInclude Include="..\..\..\SRC\element\frictionBearing\frictionModel\VelNormalFrcDep.h">
      <Filter>frictionBearing\frictionModel</Filter>
    </ClInclude>
    <ClInclude Include="..\..\..\SRC\element\frictionBearing\frictionModel\VelPressureDep.h">
      <Filter>frictionBearing\frictionModel</Filter>
    </ClInclude>
    <ClInclude Include="..\..\..\SRC\element\pyMacro\PY_Macro2D.h">
      <Filter>pyMacro</Filter>
    </ClInclude>
    <ClInclude Include="..\..\..\SRC\element\surfaceLoad\SurfaceLoad.h">
      <Filter>surfaceLoad</Filter>
    </ClInclude>
    <ClInclude Include="..\..\..\SRC\element\UWelements\BeamContact2D.h">
      <Filter>UWelements</Filter>
    </ClInclude>
    <ClInclude Include="..\..\..\SRC\element\UWelements\BeamContact2Dp.h">
      <Filter>UWelements</Filter>
    </ClInclude>
    <ClInclude Include="..\..\..\SRC\element\UWelements\BeamContact3D.h">
      <Filter>UWelements</Filter>
    </ClInclude>
    <ClInclude Include="..\..\..\SRC\element\UWelements\BeamContact3Dp.h">
      <Filter>UWelements</Filter>
    </ClInclude>
    <ClInclude Include="..\..\..\SRC\element\UWelements\BeamEndContact3D.h">
      <Filter>UWelements</Filter>
    </ClInclude>
    <ClInclude Include="..\..\..\SRC\element\UWelements\BeamEndContact3Dp.h">
      <Filter>UWelements</Filter>
    </ClInclude>
    <ClInclude Include="..\..\..\SRC\element\UWelements\Brick8FiberOverlay.h">
      <Filter>UWelements</Filter>
    </ClInclude>
    <ClInclude Include="..\..\..\SRC\element\UWelements\PileToe3D.h">
      <Filter>UWelements</Filter>
    </ClInclude>
    <ClInclude Include="..\..\..\SRC\element\UWelements\Quad4FiberOverlay.h">
      <Filter>UWelements</Filter>
    </ClInclude>
    <ClInclude Include="..\..\..\SRC\element\UWelements\SSPbrick.h">
      <Filter>UWelements</Filter>
    </ClInclude>
    <ClInclude Include="..\..\..\SRC\element\UWelements\SSPbrickUP.h">
      <Filter>UWelements</Filter>
    </ClInclude>
    <ClInclude Include="..\..\..\SRC\element\UWelements\SSPquad.h">
      <Filter>UWelements</Filter>
    </ClInclude>
    <ClInclude Include="..\..\..\SRC\element\UWelements\SSPquadUP.h">
      <Filter>UWelements</Filter>
    </ClInclude>
    <ClInclude Include="..\..\..\SRC\element\UWelements\SimpleContact2D.h">
      <Filter>UWelements</Filter>
    </ClInclude>
    <ClInclude Include="..\..\..\SRC\element\UWelements\SimpleContact3D.h">
      <Filter>UWelements</Filter>
    </ClInclude>
    <ClInclude Include="..\..\..\SRC\element\triangle\Tri31.h">
      <Filter>triangle</Filter>
    </ClInclude>
    <ClInclude Include="..\..\..\SRC\element\shell\R3vectors.h">
      <Filter>shell</Filter>
    </ClInclude>
    <ClInclude Include="..\..\..\SRC\element\shell\ShellMITC4.h">
      <Filter>shell</Filter>
    </ClInclude>
    <ClInclude Include="..\..\..\SRC\element\shell\ShellMITC9.h">
      <Filter>shell</Filter>
    </ClInclude>
    <ClInclude Include="..\..\..\SRC\element\shell\ASDShellQ4.h">
      <Filter>shell</Filter>
    </ClInclude>
    <ClInclude Include="..\..\..\SRC\element\PFEMElement\PFEMElement2D.h">
      <Filter>pfem</Filter>
    </ClInclude>
    <ClInclude Include="..\..\..\SRC\element\PFEMElement\PFEMElement2DBubble.h">
      <Filter>pfem</Filter>
    </ClInclude>
    <ClInclude Include="..\..\..\SRC\element\PFEMElement\PFEMElement2DCompressible.h">
      <Filter>pfem</Filter>
    </ClInclude>
    <ClInclude Include="..\..\..\SRC\element\PFEMElement\PFEMElement3D.h">
      <Filter>pfem</Filter>
    </ClInclude>
    <ClInclude Include="..\..\..\SRC\element\PFEMElement\TclModelBuilder_addPFEMElement.h">
      <Filter>pfem</Filter>
    </ClInclude>
    <ClInclude Include="..\..\..\SRC\element\HUelements\KikuchiBearing.h">
      <Filter>HUelements</Filter>
    </ClInclude>
    <ClInclude Include="..\..\..\SRC\element\HUelements\MultipleNormalSpring.h">
      <Filter>HUelements</Filter>
    </ClInclude>
    <ClInclude Include="..\..\..\SRC\element\HUelements\MultipleShearSpring.h">
      <Filter>HUelements</Filter>
    </ClInclude>
    <ClInclude Include="..\..\..\SRC\element\HUelements\YamamotoBiaxialHDR.h">
      <Filter>HUelements</Filter>
    </ClInclude>
    <ClInclude Include="..\..\..\SRC\element\NewElement.h">
      <Filter>Header Files</Filter>
    </ClInclude>
    <ClInclude Include="..\..\..\SRC\element\frictionBearing\FPBearingPTV.h">
      <Filter>frictionBearing</Filter>
    </ClInclude>
    <ClInclude Include="..\..\..\SRC\element\truss\N4BiaxialTruss.h">
      <Filter>truss</Filter>
    </ClInclude>
    <ClInclude Include="..\..\..\SRC\element\shell\ShellDKGQ.h">
      <Filter>shell</Filter>
    </ClInclude>
    <ClInclude Include="..\..\..\SRC\element\shell\ShellNLDKGQ.h">
      <Filter>shell</Filter>
    </ClInclude>
    <ClInclude Include="..\..\..\SRC\element\XMUelements\AC3D8HexWithSensitivity.h">
      <Filter>XMUelements</Filter>
    </ClInclude>
    <ClInclude Include="..\..\..\SRC\element\XMUelements\ASI3D8QuadWithSensitivity.h">
      <Filter>XMUelements</Filter>
    </ClInclude>
    <ClInclude Include="..\..\..\SRC\element\XMUelements\AV3D4QuadWithSensitivity.h">
      <Filter>XMUelements</Filter>
    </ClInclude>
    <ClInclude Include="..\..\..\SRC\element\XMUelements\VS3D4QuadWithSensitivity.h">
      <Filter>XMUelements</Filter>
    </ClInclude>
    <ClInclude Include="..\..\..\SRC\element\UWelements\QuadBeamEmbedContact.h">
      <Filter>UWelements</Filter>
    </ClInclude>
    <ClInclude Include="..\..\..\SRC\element\mvlem\MVLEM.h">
      <Filter>mvlem</Filter>
    </ClInclude>
    <ClInclude Include="..\..\..\SRC\element\mvlem\SFI_MVLEM.h">
      <Filter>mvlem</Filter>
    </ClInclude>
    <ClInclude Include="..\..\..\SRC\element\mvlem\MVLEM_3D.h">
      <Filter>mvlem</Filter>
    </ClInclude>
    <ClInclude Include="..\..\..\SRC\element\mvlem\SFI_MVLEM_3D.h">
      <Filter>mvlem</Filter>
    </ClInclude>
    <ClInclude Include="..\..\..\SRC\element\componentElement\ComponentElement2d.h">
      <Filter>componentElement</Filter>
    </ClInclude>
    <ClInclude Include="..\..\..\SRC\element\elastomericBearing\ElastomericBearingBoucWenMod3d.h">
      <Filter>elastomericBearing</Filter>
    </ClInclude>
    <ClInclude Include="..\..\..\SRC\coordTransformation\CorotCrdTransfWarping2d.h">
      <Filter>crdTransf</Filter>
    </ClInclude>
    <ClInclude Include="..\..\..\SRC\element\forceBeamColumn\ElasticForceBeamColumnWarping2d.h">
      <Filter>forceBeamColumn</Filter>
    </ClInclude>
    <ClInclude Include="..\..\..\SRC\element\forceBeamColumn\ForceBeamColumnWarping2d.h">
      <Filter>forceBeamColumn</Filter>
    </ClInclude>
    <ClInclude Include="..\..\..\SRC\element\PFEMElement\BackgroundMesh.h">
      <Filter>pfem</Filter>
    </ClInclude>
    <ClInclude Include="..\..\..\SRC\element\PFEMElement\LineMesh.h">
      <Filter>pfem</Filter>
    </ClInclude>
    <ClInclude Include="..\..\..\SRC\element\PFEMElement\TriMesh.h">
      <Filter>pfem</Filter>
    </ClInclude>
    <ClInclude Include="..\..\..\SRC\element\PFEMElement\TriangleMeshGenerator.h">
      <Filter>pfem</Filter>
    </ClInclude>
    <ClInclude Include="..\..\..\SRC\element\PFEMElement\ParticleGroup.h">
      <Filter>pfem</Filter>
    </ClInclude>
    <ClInclude Include="..\..\..\SRC\element\PFEMElement\PFEMElement2Dmini.h">
      <Filter>pfem</Filter>
    </ClInclude>
    <ClInclude Include="..\..\..\SRC\element\PFEMElement\Particle.h">
      <Filter>pfem</Filter>
    </ClInclude>
    <ClInclude Include="..\..\..\SRC\element\PFEMElement\PFEMElement2DFIC.h">
      <Filter>pfem</Filter>
    </ClInclude>
    <ClInclude Include="..\..\..\OTHER\Triangle\triangle.h">
      <Filter>pfem</Filter>
    </ClInclude>
    <ClInclude Include="..\..\..\SRC\element\shell\ShellDKGT.h">
      <Filter>shell</Filter>
    </ClInclude>
    <ClInclude Include="..\..\..\SRC\element\shell\ShellNLDKGT.h">
      <Filter>shell</Filter>
    </ClInclude>
    <ClInclude Include="..\..\..\SRC\element\catenaryCable\CatenaryCable.h">
      <Filter>catenaryCable</Filter>
    </ClInclude>
    <ClInclude Include="..\..\..\SRC\element\forceBeamColumn\ForceBeamColumn2dThermal.h">
      <Filter>forceBeamColumn</Filter>
    </ClInclude>
    <ClInclude Include="..\..\..\SRC\element\dispBeamColumn\DispBeamColumn2dThermal.h">
      <Filter>dispBeamColumn</Filter>
    </ClInclude>
    <ClInclude Include="..\..\..\SRC\element\dispBeamColumn\DispBeamColumn3dThermal.h">
      <Filter>dispBeamColumn</Filter>
    </ClInclude>
    <ClInclude Include="..\..\..\SRC\element\shell\ShellMITC4Thermal.h">
      <Filter>shell</Filter>
    </ClInclude>
    <ClInclude Include="..\..\..\SRC\element\shell\ShellNLDKGQThermal.h">
      <Filter>shell</Filter>
    </ClInclude>
    <ClInclude Include="..\..\..\SRC\element\dispBeamColumn\DispBeamColumn2dWithSensitivity.h">
      <Filter>dispBeamColumn</Filter>
    </ClInclude>
    <ClInclude Include="..\..\..\SRC\element\dispBeamColumn\DispBeamColumn3dWithSensitivity.h">
      <Filter>dispBeamColumn</Filter>
    </ClInclude>
    <ClInclude Include="..\..\..\SRC\element\shell\ShellANDeS.h">
      <Filter>shell</Filter>
    </ClInclude>
    <ClInclude Include="..\..\..\SRC\element\dispBeamColumn\AxEqDispBeamColumn2d.h">
      <Filter>dispBeamColumn</Filter>
    </ClInclude>
    <ClInclude Include="..\..\..\SRC\element\surfaceLoad\TriSurfaceLoad.h">
      <Filter>surfaceLoad</Filter>
    </ClInclude>
    <ClInclude Include="..\..\..\SRC\element\tetrahedron\FourNodeTetrahedron.h">
      <Filter>tetrahedron</Filter>
    </ClInclude>
    <ClInclude Include="..\..\..\SRC\element\tetrahedron\TenNodeTetrahedron.h">
      <Filter>tetrahedron</Filter>
    </ClInclude>
    <ClInclude Include="..\..\..\SRC\element\UWelements\EmbeddedBeamInterfaceL.h">
      <Filter>UWelements</Filter>
    </ClInclude>
    <ClInclude Include="..\..\..\SRC\element\UWelements\EmbeddedBeamInterfaceP.h">
      <Filter>UWelements</Filter>
    </ClInclude>
    <ClInclude Include="..\..\..\SRC\element\UWelements\EmbeddedEPBeamInterface.h">
      <Filter>UWelements</Filter>
    </ClInclude>
    <ClInclude Include="..\..\..\SRC\element\UWelements\Tcl_generateInterfacePoints.h">
      <Filter>UWelements</Filter>
    </ClInclude>
    <ClInclude Include="..\..\..\SRC\element\PFEMElement\BackgroundDef.h">
      <Filter>pfem</Filter>
    </ClInclude>
    <ClInclude Include="..\..\..\SRC\element\PFEMElement\HigherOrder.h">
      <Filter>pfem</Filter>
    </ClInclude>
    <ClInclude Include="..\..\..\SRC\element\PFEMElement\LineMeshGenerator.h">
      <Filter>pfem</Filter>
    </ClInclude>
    <ClInclude Include="..\..\..\SRC\element\PFEMElement\Mesh.h">
      <Filter>pfem</Filter>
    </ClInclude>
    <ClInclude Include="..\..\..\SRC\element\PFEMElement\MINI.h">
      <Filter>pfem</Filter>
    </ClInclude>
    <ClInclude Include="..\..\..\SRC\element\PFEMElement\PFEMElement2DQuasi.h">
      <Filter>pfem</Filter>
    </ClInclude>
    <ClInclude Include="..\..\..\SRC\element\PFEMElement\PFEMElement3DBubble.h">
      <Filter>pfem</Filter>
    </ClInclude>
    <ClInclude Include="..\..\..\SRC\element\PFEMElement\QuadMesh.h">
      <Filter>pfem</Filter>
    </ClInclude>
    <ClInclude Include="..\..\..\SRC\element\PFEMElement\QuadMeshGenerator.h">
      <Filter>pfem</Filter>
    </ClInclude>
    <ClInclude Include="..\..\..\SRC\element\PFEMElement\TaylorHood2D.h">
      <Filter>pfem</Filter>
    </ClInclude>
    <ClInclude Include="..\..\..\SRC\element\PFEMElement\TetMesh.h">
      <Filter>pfem</Filter>
    </ClInclude>
    <ClInclude Include="..\..\..\SRC\element\PFEMElement\TetMeshGenerator.h">
      <Filter>pfem</Filter>
    </ClInclude>
    <ClInclude Include="..\..\..\SRC\element\PFEMElement\TriGaussPoints.h">
      <Filter>pfem</Filter>
    </ClInclude>
    <ClInclude Include="..\..\..\OTHER\tetgen1.4.3\tetgen.h">
      <Filter>pfem</Filter>
    </ClInclude>
    <ClInclude Include="..\..\..\SRC\element\absorbentBoundaries\LysmerTriangle.h">
      <Filter>absorbentBoundaries</Filter>
    </ClInclude>
    <ClInclude Include="..\..\..\SRC\element\absorbentBoundaries\ASDAbsorbingBoundary2D.h">
      <Filter>absorbentBoundaries</Filter>
    </ClInclude>
    <ClInclude Include="..\..\..\SRC\element\absorbentBoundaries\ASDAbsorbingBoundary3D.h">
      <Filter>absorbentBoundaries</Filter>
    </ClInclude>
    <ClInclude Include="..\..\..\SRC\element\dispBeamColumn\DispBeamColumnNL2d.h">
      <Filter>dispBeamColumn</Filter>
    </ClInclude>
    <ClInclude Include="..\..\..\SRC\element\elasticBeamColumn\WheelRail.h">
      <Filter>elasticBeamColumn</Filter>
    </ClInclude>
    <ClInclude Include="..\..\..\SRC\element\dispBeamColumn\TimoshenkoBeamColumn2d.h">
      <Filter>dispBeamColumn</Filter>
    </ClInclude>
    <ClInclude Include="..\..\..\SRC\element\twoNodeLink\LinearElasticSpring.h">
      <Filter>twoNodeLink</Filter>
    </ClInclude>
    <ClInclude Include="..\..\..\SRC\element\twoNodeLink\Inerter.h">
      <Filter>twoNodeLink</Filter>
    </ClInclude>
    <ClInclude Include="..\..\..\SRC\element\ExternalElement.h">
      <Filter>Header Files</Filter>
    </ClInclude>
    <ClInclude Include="..\..\..\SRC\element\gradientInelasticBeamColumn\GradientInelasticBeamColumn2d.h">
      <Filter>gradientInelasticBeamColumn</Filter>
    </ClInclude>
    <ClInclude Include="..\..\..\SRC\element\gradientInelasticBeamColumn\GradientInelasticBeamColumn3d.h">
      <Filter>gradientInelasticBeamColumn</Filter>
    </ClInclude>
    <ClInclude Include="..\..\..\SRC\element\forceBeamColumn\SimpsonBeamIntegration.h">
      <Filter>forceBeamColumn\beamIntegration</Filter>
    </ClInclude>
    <ClInclude Include="..\..\..\SRC\element\joint\LehighJoint2d.h">
      <Filter>joint</Filter>
    </ClInclude>
    <ClInclude Include="..\..\..\SRC\element\mixedBeamColumn\MixedBeamColumn2d.h">
      <Filter>mixedBeamColumn</Filter>
    </ClInclude>
    <ClInclude Include="..\..\..\SRC\element\mixedBeamColumn\MixedBeamColumn3d.h">
      <Filter>mixedBeamColumn</Filter>
    </ClInclude>
    <ClInclude Include="..\..\..\SRC\element\PFEMElement\PFEMContact2D.h">
      <Filter>pfem</Filter>
    </ClInclude>
    <ClInclude Include="..\..\..\SRC\element\forceBeamColumn\ForceBeamColumnCBDI3d.h">
      <Filter>forceBeamColumn</Filter>
    </ClInclude>
    <ClInclude Include="..\..\..\SRC\element\fourNodeQuad\EightNodeQuad.h">
      <Filter>quad</Filter>
    </ClInclude>
    <ClInclude Include="..\..\..\SRC\element\fourNodeQuad\NineNodeQuad.h">
      <Filter>quad</Filter>
    </ClInclude>
    <ClInclude Include="..\..\..\SRC\element\fourNodeQuad\SixNodeTri.h">
      <Filter>triangle</Filter>
    </ClInclude>
    <ClInclude Include="..\..\..\SRC\element\PML\PML2D.h">
      <Filter>PML</Filter>
    </ClInclude>
    <ClInclude Include="..\..\..\SRC\element\PML\PML3D.h">
      <Filter>PML</Filter>
    </ClInclude>
    <ClInclude Include="..\..\..\SRC\element\PML\PML2D_3.h">
      <Filter>PML</Filter>
    </ClInclude>
    <ClInclude Include="..\..\..\SRC\element\PML\PML2D_5.h">
      <Filter>PML</Filter>
    </ClInclude>
    <ClInclude Include="..\..\..\SRC\element\PML\PML2DVISCOUS.h">
      <Filter>PML</Filter>
    </ClInclude>
    <ClInclude Include="..\..\..\SRC\element\RockingBC\RockingBC.h">
      <Filter>RockingBC</Filter>
    </ClInclude>
    <ClInclude Include="..\..\..\SRC\element\CEqElement\ASDEmbeddedNodeElement.h">
      <Filter>CEqElement</Filter>
    </ClInclude>
    <ClInclude Include="..\..\..\SRC\coordTransformation\CorotCrdTransfWarping3d.h">
      <Filter>crdTransf</Filter>
    </ClInclude>
    <ClInclude Include="..\..\..\SRC\element\elasticBeamColumn\ElasticBeamWarping3d.h">
      <Filter>elasticBeamColumn</Filter>
    </ClInclude>
    <ClInclude Include="..\..\..\SRC\element\dispBeamColumn\DispBeamColumnWarping3d.h">
      <Filter>dispBeamColumn</Filter>
    </ClInclude>
    <ClInclude Include="..\..\..\SRC\element\dispBeamColumn\DispBeamColumnAsym3d.h">
      <Filter>dispBeamColumn</Filter>
    </ClInclude>
    <ClInclude Include="..\..\..\SRC\element\mixedBeamColumn\MixedBeamColumnAsym3d.h">
      <Filter>mixedBeamColumn</Filter>
    </ClInclude>
    <ClInclude Include="..\..\..\SRC\element\truss\InertiaTruss.h">
      <Filter>truss</Filter>
    </ClInclude>
    <ClInclude Include="..\..\..\SRC\element\masonry\BeamGT.h">
      <Filter>masonry</Filter>
    </ClInclude>
    <ClInclude Include="..\..\..\SRC\element\masonry\MasonPan3D.h">
      <Filter>masonry</Filter>
    </ClInclude>
    <ClInclude Include="..\..\..\SRC\element\masonry\MasonPan12.h">
      <Filter>masonry</Filter>
    </ClInclude>
    <ClInclude Include="..\..\..\SRC\element\IGA\IGAKLShell.h">
      <Filter>IGA</Filter>
    </ClInclude>
    <ClInclude Include="..\..\..\SRC\element\IGA\IGAKLShell_BendingStrip.h">
      <Filter>IGA</Filter>
    </ClInclude>
    <ClInclude Include="..\..\..\SRC\element\dispBeamColumn\TimoshenkoBeamColumn3d.h">
      <Filter>dispBeamColumn</Filter>
    </ClInclude>
    <ClInclude Include="..\..\..\SRC\element\forceBeamColumn\ConcentratedPlasticityBeamIntegration.h">
      <Filter>forceBeamColumn\beamIntegration</Filter>
    </ClInclude>
    <ClInclude Include="..\..\..\SRC\element\forceBeamColumn\ConcentratedCurvatureBeamIntegration.h">
      <Filter>forceBeamColumn\beamIntegration</Filter>
    </ClInclude>
    <ClInclude Include="..\..\..\SRC\element\mvlem\E_SFI.h">
      <Filter>mvlem</Filter>
    </ClInclude>
    <ClInclude Include="..\..\..\SRC\element\mvlem\E_SFI_MVLEM_3D.h">
      <Filter>mvlem</Filter>
    </ClInclude>
    <ClInclude Include="..\..\..\SRC\element\PML\PML2D_12.h">
      <Filter>Header Files</Filter>
    </ClInclude>
<<<<<<< HEAD
    <ClInclude Include="..\..\..\SRC\element\mefi\MEFI.h">
      <Filter>mefi</Filter>
=======
    <ClInclude Include="..\..\..\SRC\element\elasticBeamColumn\ModElasticBeam3d.h">
      <Filter>elasticBeamColumn</Filter>
>>>>>>> 579a3c03
    </ClInclude>
  </ItemGroup>
</Project><|MERGE_RESOLUTION|>--- conflicted
+++ resolved
@@ -1,1881 +1,1875 @@
-﻿<?xml version="1.0" encoding="utf-8"?>
-<Project ToolsVersion="4.0" xmlns="http://schemas.microsoft.com/developer/msbuild/2003">
-  <ItemGroup>
-    <Filter Include="Source Files">
-      <UniqueIdentifier>{8dc53ba4-a20a-4427-bf11-babe5c15d07e}</UniqueIdentifier>
-      <Extensions>cpp;c;cxx;rc;def;r;odl;idl;hpj;bat</Extensions>
-    </Filter>
-    <Filter Include="Header Files">
-      <UniqueIdentifier>{4c774e8e-ce1c-4ee6-a77b-796f64208534}</UniqueIdentifier>
-      <Extensions>h;hpp;hxx;hm;inl</Extensions>
-    </Filter>
-    <Filter Include="truss">
-      <UniqueIdentifier>{4d6200e6-10d3-4c65-9db2-8f4a128940f9}</UniqueIdentifier>
-    </Filter>
-    <Filter Include="feap">
-      <UniqueIdentifier>{d6824d8c-f5f0-449c-bc5c-4a55c342871e}</UniqueIdentifier>
-    </Filter>
-    <Filter Include="zeroLength">
-      <UniqueIdentifier>{c2413ced-fd89-47ec-a53c-7c50d9fbeda0}</UniqueIdentifier>
-    </Filter>
-    <Filter Include="crdTransf">
-      <UniqueIdentifier>{db97fed4-cb21-4af2-a581-225349957f04}</UniqueIdentifier>
-    </Filter>
-    <Filter Include="quad">
-      <UniqueIdentifier>{59b81d90-87a0-4a4b-a9c5-18d28dd3042a}</UniqueIdentifier>
-    </Filter>
-    <Filter Include="elasticBeamColumn">
-      <UniqueIdentifier>{76b08a0c-6603-44ab-a9ab-0a7d7e6d2a8a}</UniqueIdentifier>
-    </Filter>
-    <Filter Include="brick">
-      <UniqueIdentifier>{16f81571-87c3-4448-8bca-9305cf114483}</UniqueIdentifier>
-    </Filter>
-    <Filter Include="dispBeamColumn">
-      <UniqueIdentifier>{8035f8de-4409-40dd-86bf-4a2b940a4a15}</UniqueIdentifier>
-    </Filter>
-    <Filter Include="joint">
-      <UniqueIdentifier>{33c5b810-f197-4bf6-b6f1-bb4f417867dd}</UniqueIdentifier>
-    </Filter>
-    <Filter Include="ulBeamColumn">
-      <UniqueIdentifier>{3f3077a6-1e37-491e-899e-b5f6fd7b2c41}</UniqueIdentifier>
-    </Filter>
-    <Filter Include="forceBeamColumn">
-      <UniqueIdentifier>{1ef69e6e-4d94-49bc-8bbb-a5cc9134a52b}</UniqueIdentifier>
-    </Filter>
-    <Filter Include="forceBeamColumn\beamIntegration">
-      <UniqueIdentifier>{c7b2f79d-b62a-4d66-b614-7ea05cad8aa9}</UniqueIdentifier>
-    </Filter>
-    <Filter Include="nonlinearBeamColumn">
-      <UniqueIdentifier>{1611a2ae-725f-481e-ba94-013664af7bb5}</UniqueIdentifier>
-    </Filter>
-    <Filter Include="nonlinearBeamColumn\matrixutil">
-      <UniqueIdentifier>{608c6a97-eb5c-49d8-8b43-f44d9aac6eb3}</UniqueIdentifier>
-    </Filter>
-    <Filter Include="nonlinearBeamColumn\quadrule">
-      <UniqueIdentifier>{dc875f73-4900-4ae7-a177-34d5a3f51385}</UniqueIdentifier>
-    </Filter>
-    <Filter Include="up">
-      <UniqueIdentifier>{34b2aa0b-78b0-4d40-a9c5-459062d2f200}</UniqueIdentifier>
-    </Filter>
-    <Filter Include="dispBeamColumnInt">
-      <UniqueIdentifier>{9fa61ba6-4a0d-419a-9757-c26843b63dbe}</UniqueIdentifier>
-    </Filter>
-    <Filter Include="generic">
-      <UniqueIdentifier>{8835abac-54af-40b7-a9cb-01c1b0c1002d}</UniqueIdentifier>
-    </Filter>
-    <Filter Include="twoNodeLink">
-      <UniqueIdentifier>{f7afb4ff-8b91-4c4c-8013-ee37063f770b}</UniqueIdentifier>
-    </Filter>
-    <Filter Include="adapter">
-      <UniqueIdentifier>{77b7081d-75e4-4e7b-a201-33ff4cb77c42}</UniqueIdentifier>
-    </Filter>
-    <Filter Include="elastomericBearing">
-      <UniqueIdentifier>{b4905908-3711-4bd7-8ad7-de7f01b668d2}</UniqueIdentifier>
-    </Filter>
-    <Filter Include="frictionBearing">
-      <UniqueIdentifier>{301140e6-b43e-4fa5-a933-9b2ffa1a66a8}</UniqueIdentifier>
-    </Filter>
-    <Filter Include="frictionBearing\frictionModel">
-      <UniqueIdentifier>{af576cab-4129-41e3-87a4-e15de1de56c9}</UniqueIdentifier>
-    </Filter>
-    <Filter Include="pyMacro">
-      <UniqueIdentifier>{295b84c9-249b-459e-9834-ba15b4e56ead}</UniqueIdentifier>
-    </Filter>
-    <Filter Include="surfaceLoad">
-      <UniqueIdentifier>{c4fc2b62-f666-4933-b1bc-0335ea53fb76}</UniqueIdentifier>
-    </Filter>
-    <Filter Include="UWelements">
-      <UniqueIdentifier>{9717ffed-3174-4878-b385-940a387626a9}</UniqueIdentifier>
-    </Filter>
-    <Filter Include="triangle">
-      <UniqueIdentifier>{c1f531f9-4544-47ae-9c69-19ed46dd3e98}</UniqueIdentifier>
-    </Filter>
-    <Filter Include="shell">
-      <UniqueIdentifier>{40ea145c-9bb4-4070-bfd4-f83f708d0c0d}</UniqueIdentifier>
-    </Filter>
-    <Filter Include="pfem">
-      <UniqueIdentifier>{00e72745-28b6-47a8-b8e1-04f2a25c02c1}</UniqueIdentifier>
-    </Filter>
-    <Filter Include="HUelements">
-      <UniqueIdentifier>{5098eaf3-05b5-4c65-8a81-a2b545b7482b}</UniqueIdentifier>
-    </Filter>
-    <Filter Include="XMUelements">
-      <UniqueIdentifier>{24473406-20f3-4a25-9f2b-1e4f17b774a0}</UniqueIdentifier>
-    </Filter>
-    <Filter Include="mvlem">
-      <UniqueIdentifier>{192f6adf-59e2-4e68-8259-4093172b605a}</UniqueIdentifier>
-    </Filter>
-    <Filter Include="componentElement">
-      <UniqueIdentifier>{3c5b233e-0ad7-418e-bf3b-9ad6e0c6e47c}</UniqueIdentifier>
-    </Filter>
-    <Filter Include="catenaryCable">
-      <UniqueIdentifier>{1da57574-6bdf-44c2-b363-afb3d416e9ad}</UniqueIdentifier>
-    </Filter>
-    <Filter Include="tetrahedron">
-      <UniqueIdentifier>{9ea02351-3bae-4523-b1f6-2a3ea9a7a393}</UniqueIdentifier>
-    </Filter>
-    <Filter Include="absorbentBoundaries">
-      <UniqueIdentifier>{1b806f65-5bd2-4429-9294-d36935d459e3}</UniqueIdentifier>
-    </Filter>
-    <Filter Include="gradientInelasticBeamColumn">
-      <UniqueIdentifier>{516fa8a8-dc2b-4a36-a664-8524314d4ce9}</UniqueIdentifier>
-    </Filter>
-    <Filter Include="mixedBeamColumn">
-      <UniqueIdentifier>{a6ea196c-ed72-411c-ad9b-6628b144ecaa}</UniqueIdentifier>
-    </Filter>
-    <Filter Include="PML">
-      <UniqueIdentifier>{177437c1-92ba-4883-b10c-e8a9b85d02ae}</UniqueIdentifier>
-    </Filter>
-    <Filter Include="RockingBC">
-      <UniqueIdentifier>{962a9734-043f-43c1-8e90-1a79eeef085f}</UniqueIdentifier>
-    </Filter>
-    <Filter Include="masonry">
-      <UniqueIdentifier>{61bce605-5c0a-4311-b059-28f47dbe6364}</UniqueIdentifier>
-    </Filter>
-    <Filter Include="CEqElement">
-      <UniqueIdentifier>{44a1f5d6-7e75-44f5-a5a5-b79b65801b24}</UniqueIdentifier>
-    </Filter>
-    <Filter Include="IGA">
-      <UniqueIdentifier>{3849edad-2941-4fc1-bec5-ebe8e05b7ba1}</UniqueIdentifier>
-    </Filter>
-    <Filter Include="damping">
-      <UniqueIdentifier>{d9c89d0b-b0ee-498a-bc11-9303c8b7338b}</UniqueIdentifier>
-    </Filter>
-    <Filter Include="mefi">
-      <UniqueIdentifier>{433d184e-6963-4d36-8e44-f5345a43fc5f}</UniqueIdentifier>
-    </Filter>
-  </ItemGroup>
-  <ItemGroup>
-    <ClCompile Include="..\..\..\SRC\element\Element.cpp">
-      <Filter>Source Files</Filter>
-    </ClCompile>
-    <ClCompile Include="..\..\..\SRC\element\ElementalLoad.cpp">
-      <Filter>Source Files</Filter>
-    </ClCompile>
-    <ClCompile Include="..\..\..\SRC\element\Information.cpp">
-      <Filter>Source Files</Filter>
-    </ClCompile>
-    <ClCompile Include="..\..\..\SRC\element\TclElementCommands.cpp">
-      <Filter>Source Files</Filter>
-    </ClCompile>
-    <ClCompile Include="..\..\..\SRC\element\WrapperElement.cpp">
-      <Filter>Source Files</Filter>
-    </ClCompile>
-    <ClCompile Include="..\..\..\SRC\element\truss\CorotTruss.cpp">
-      <Filter>truss</Filter>
-    </ClCompile>
-    <ClCompile Include="..\..\..\SRC\element\truss\CorotTruss2.cpp">
-      <Filter>truss</Filter>
-    </ClCompile>
-    <ClCompile Include="..\..\..\Src\element\truss\CorotTrussSection.cpp">
-      <Filter>truss</Filter>
-    </ClCompile>
-    <ClCompile Include="..\..\..\SRC\element\truss\Truss.cpp">
-      <Filter>truss</Filter>
-    </ClCompile>
-    <ClCompile Include="..\..\..\SRC\element\truss\Truss2.cpp">
-      <Filter>truss</Filter>
-    </ClCompile>
-    <ClCompile Include="..\..\..\SRC\element\truss\TrussSection.cpp">
-      <Filter>truss</Filter>
-    </ClCompile>
-    <ClCompile Include="..\..\..\SRC\element\feap\TclFeapElementCommand.cpp">
-      <Filter>feap</Filter>
-    </ClCompile>
-    <ClCompile Include="..\..\..\SRC\element\feap\fElement.cpp">
-      <Filter>feap</Filter>
-    </ClCompile>
-    <ClCompile Include="..\..\..\SRC\element\feap\fElmt02.cpp">
-      <Filter>feap</Filter>
-    </ClCompile>
-    <ClCompile Include="..\..\..\SRC\element\zeroLength\CoupledZeroLength.cpp">
-      <Filter>zeroLength</Filter>
-    </ClCompile>
-    <ClCompile Include="..\..\..\SRC\element\zeroLength\TclZeroLength.cpp">
-      <Filter>zeroLength</Filter>
-    </ClCompile>
-    <ClCompile Include="..\..\..\SRC\element\zeroLength\ZeroLength.cpp">
-      <Filter>zeroLength</Filter>
-    </ClCompile>
-    <ClCompile Include="..\..\..\SRC\element\zeroLength\ZeroLengthVG_HG.cpp">
-      <Filter>zeroLength</Filter>
-    </ClCompile>
-    <ClCompile Include="..\..\..\SRC\element\zeroLength\ZeroLengthContact2D.cpp">
-      <Filter>zeroLength</Filter>
-    </ClCompile>
-    <ClCompile Include="..\..\..\SRC\element\zeroLength\ZeroLengthContact3D.cpp">
-      <Filter>zeroLength</Filter>
-    </ClCompile>
-    <ClCompile Include="..\..\..\SRC\element\zeroLength\ZeroLengthContactASDimplex.cpp">
-      <Filter>zeroLength</Filter>
-    </ClCompile>
-    <ClCompile Include="..\..\..\SRC\element\zeroLength\ZeroLengthContactNTS2D.cpp">
-      <Filter>zeroLength</Filter>
-    </ClCompile>
-    <ClCompile Include="..\..\..\SRC\element\zeroLength\ZeroLengthImpact3D.cpp">
-      <Filter>zeroLength</Filter>
-    </ClCompile>
-    <ClCompile Include="..\..\..\SRC\element\zeroLength\ZeroLengthInterface2D.cpp">
-      <Filter>zeroLength</Filter>
-    </ClCompile>
-    <ClCompile Include="..\..\..\SRC\element\zeroLength\ZeroLengthND.cpp">
-      <Filter>zeroLength</Filter>
-    </ClCompile>
-    <ClCompile Include="..\..\..\SRC\element\zeroLength\ZeroLengthRocking.cpp">
-      <Filter>zeroLength</Filter>
-    </ClCompile>
-    <ClCompile Include="..\..\..\SRC\element\zeroLength\ZeroLengthSection.cpp">
-      <Filter>zeroLength</Filter>
-    </ClCompile>
-    <ClCompile Include="..\..\..\SRC\coordTransformation\CorotCrdTransf2d.cpp">
-      <Filter>crdTransf</Filter>
-    </ClCompile>
-    <ClCompile Include="..\..\..\SRC\coordTransformation\CorotCrdTransf3d.cpp">
-      <Filter>crdTransf</Filter>
-    </ClCompile>
-    <ClCompile Include="..\..\..\SRC\coordTransformation\CrdTransf.cpp">
-      <Filter>crdTransf</Filter>
-    </ClCompile>
-    <ClCompile Include="..\..\..\SRC\coordTransformation\LinearCrdTransf2d.cpp">
-      <Filter>crdTransf</Filter>
-    </ClCompile>
-    <ClCompile Include="..\..\..\SRC\coordTransformation\LinearCrdTransf3d.cpp">
-      <Filter>crdTransf</Filter>
-    </ClCompile>
-    <ClCompile Include="..\..\..\SRC\coordTransformation\PDeltaCrdTransf2d.cpp">
-      <Filter>crdTransf</Filter>
-    </ClCompile>
-    <ClCompile Include="..\..\..\SRC\coordTransformation\PDeltaCrdTransf3d.cpp">
-      <Filter>crdTransf</Filter>
-    </ClCompile>
-    <ClCompile Include="..\..\..\SRC\coordTransformation\TclGeomTransfCommand.cpp">
-      <Filter>crdTransf</Filter>
-    </ClCompile>
-    <ClCompile Include="..\..\..\SRC\element\fourNodeQuad\ConstantPressureVolumeQuad.cpp">
-      <Filter>quad</Filter>
-    </ClCompile>
-    <ClCompile Include="..\..\..\SRC\element\fourNodeQuad\EnhancedQuad.cpp">
-      <Filter>quad</Filter>
-    </ClCompile>
-    <ClCompile Include="..\..\..\SRC\element\fourNodeQuad\FourNodeQuad.cpp">
-      <Filter>quad</Filter>
-    </ClCompile>
-    <ClCompile Include="..\..\..\SRC\element\fourNodeQuad\FourNodeQuad3d.cpp">
-      <Filter>quad</Filter>
-    </ClCompile>
-    <ClCompile Include="..\..\..\SRC\element\fourNodeQuad\FourNodeQuadWithSensitivity.cpp">
-      <Filter>quad</Filter>
-    </ClCompile>
-    <ClCompile Include="..\..\..\SRC\element\fourNodeQuad\NineNodeMixedQuad.cpp">
-      <Filter>quad</Filter>
-    </ClCompile>
-    <ClCompile Include="..\..\..\SRC\element\PML\PML2D.cpp">
-      <Filter>PML</Filter>
-    </ClCompile>
-    <ClCompile Include="..\..\..\SRC\element\PML\PML3D.cpp">
-      <Filter>PML</Filter>
-    </ClCompile>
-    <ClCompile Include="..\..\..\SRC\element\PML\PML2D_3.cpp">
-      <Filter>PML</Filter>
-    </ClCompile>
-    <ClCompile Include="..\..\..\SRC\element\PML\PML2D_5.cpp">
-      <Filter>PML</Filter>
-    </ClCompile>
-    <ClCompile Include="..\..\..\SRC\element\PML\PML2D_12.cpp">
-      <Filter>PML</Filter>
-    </ClCompile>
-    <ClCompile Include="..\..\..\SRC\element\PML\PML2DVISCOUS.cpp">
-      <Filter>PML</Filter>
-    </ClCompile>
-    <ClCompile Include="..\..\..\SRC\element\fourNodeQuad\TclFourNodeQuadCommand.cpp">
-      <Filter>quad</Filter>
-    </ClCompile>
-    <ClCompile Include="..\..\..\SRC\element\elasticBeamColumn\ElasticBeam2d.cpp">
-      <Filter>elasticBeamColumn</Filter>
-    </ClCompile>
-    <ClCompile Include="..\..\..\SRC\element\elasticBeamColumn\ElasticBeam3d.cpp">
-      <Filter>elasticBeamColumn</Filter>
-    </ClCompile>
-    <ClCompile Include="..\..\..\SRC\element\elasticBeamColumn\ElasticTimoshenkoBeam2d.cpp">
-      <Filter>elasticBeamColumn</Filter>
-    </ClCompile>
-    <ClCompile Include="..\..\..\SRC\element\elasticBeamColumn\ElasticTimoshenkoBeam3d.cpp">
-      <Filter>elasticBeamColumn</Filter>
-    </ClCompile>
-    <ClCompile Include="..\..\..\SRC\element\elasticBeamColumn\ModElasticBeam2d.cpp">
-      <Filter>elasticBeamColumn</Filter>
-    </ClCompile>
-    <ClCompile Include="..\..\..\SRC\element\brick\BbarBrick.cpp">
-      <Filter>brick</Filter>
-    </ClCompile>
-    <ClCompile Include="..\..\..\SRC\element\brick\BbarBrickWithSensitivity.cpp">
-      <Filter>brick</Filter>
-    </ClCompile>
-    <ClCompile Include="..\..\..\SRC\element\brick\Brick.cpp">
-      <Filter>brick</Filter>
-    </ClCompile>
-    <ClCompile Include="..\..\..\SRC\element\brick\TclBrickCommand.cpp">
-      <Filter>brick</Filter>
-    </ClCompile>
-    <ClCompile Include="..\..\..\SRC\element\brick\TclTwenty_Node_BrickCommand.cpp">
-      <Filter>brick</Filter>
-    </ClCompile>
-    <ClCompile Include="..\..\..\SRC\element\brick\Twenty_Node_Brick.cpp">
-      <Filter>brick</Filter>
-    </ClCompile>
-    <ClCompile Include="..\..\..\SRC\element\brick\shp3d.cpp">
-      <Filter>brick</Filter>
-    </ClCompile>
-    <ClCompile Include="..\..\..\SRC\element\dispBeamColumn\DispBeamColumn2d.cpp">
-      <Filter>dispBeamColumn</Filter>
-    </ClCompile>
-    <ClCompile Include="..\..\..\SRC\element\dispBeamColumn\DispBeamColumn2dWithSensitivity.cpp">
-      <Filter>dispBeamColumn</Filter>
-    </ClCompile>
-    <ClCompile Include="..\..\..\SRC\element\dispBeamColumn\DispBeamColumn3d.cpp">
-      <Filter>dispBeamColumn</Filter>
-    </ClCompile>
-    <ClCompile Include="..\..\..\SRC\element\dispBeamColumn\DispBeamColumn3dWithSensitivity.cpp">
-      <Filter>dispBeamColumn</Filter>
-    </ClCompile>
-    <ClCompile Include="..\..\..\SRC\element\joint\BeamColumnJoint2d.cpp">
-      <Filter>joint</Filter>
-    </ClCompile>
-    <ClCompile Include="..\..\..\SRC\element\joint\BeamColumnJoint3d.cpp">
-      <Filter>joint</Filter>
-    </ClCompile>
-    <ClCompile Include="..\..\..\SRC\element\joint\ElasticTubularJoint.cpp">
-      <Filter>joint</Filter>
-    </ClCompile>
-    <ClCompile Include="..\..\..\Src\element\joint\Joint2D.cpp">
-      <Filter>joint</Filter>
-    </ClCompile>
-    <ClCompile Include="..\..\..\SRC\element\joint\Joint3D.cpp">
-      <Filter>joint</Filter>
-    </ClCompile>
-    <ClCompile Include="..\..\..\Src\element\joint\MP_Joint2D.cpp">
-      <Filter>joint</Filter>
-    </ClCompile>
-    <ClCompile Include="..\..\..\SRC\element\joint\MP_Joint3D.cpp">
-      <Filter>joint</Filter>
-    </ClCompile>
-    <ClCompile Include="..\..\..\SRC\element\joint\TclBeamColumnJointCommand.cpp">
-      <Filter>joint</Filter>
-    </ClCompile>
-    <ClCompile Include="..\..\..\Src\element\joint\TclJoint2dCommand.cpp">
-      <Filter>joint</Filter>
-    </ClCompile>
-    <ClCompile Include="..\..\..\SRC\element\joint\TclJoint3dCommand.cpp">
-      <Filter>joint</Filter>
-    </ClCompile>
-    <ClCompile Include="..\..\..\SRC\element\updatedLagrangianBeamColumn\BilinearCyclic.cpp">
-      <Filter>ulBeamColumn</Filter>
-    </ClCompile>
-    <ClCompile Include="..\..\..\SRC\element\updatedLagrangianBeamColumn\CyclicModel.cpp">
-      <Filter>ulBeamColumn</Filter>
-    </ClCompile>
-    <ClCompile Include="..\..\..\SRC\element\updatedLagrangianBeamColumn\Elastic2DGNL.cpp">
-      <Filter>ulBeamColumn</Filter>
-    </ClCompile>
-    <ClCompile Include="..\..\..\SRC\element\updatedLagrangianBeamColumn\Inelastic2DYS01.cpp">
-      <Filter>ulBeamColumn</Filter>
-    </ClCompile>
-    <ClCompile Include="..\..\..\SRC\element\updatedLagrangianBeamColumn\Inelastic2DYS02.cpp">
-      <Filter>ulBeamColumn</Filter>
-    </ClCompile>
-    <ClCompile Include="..\..\..\SRC\element\updatedLagrangianBeamColumn\Inelastic2DYS03.cpp">
-      <Filter>ulBeamColumn</Filter>
-    </ClCompile>
-    <ClCompile Include="..\..\..\SRC\element\updatedLagrangianBeamColumn\InelasticYS2DGNL.cpp">
-      <Filter>ulBeamColumn</Filter>
-    </ClCompile>
-    <ClCompile Include="..\..\..\SRC\element\updatedLagrangianBeamColumn\LinearCyclic.cpp">
-      <Filter>ulBeamColumn</Filter>
-    </ClCompile>
-    <ClCompile Include="..\..\..\SRC\element\updatedLagrangianBeamColumn\QuadraticCyclic.cpp">
-      <Filter>ulBeamColumn</Filter>
-    </ClCompile>
-    <ClCompile Include="..\..\..\SRC\element\updatedLagrangianBeamColumn\TclCyclicModelCommands.cpp">
-      <Filter>ulBeamColumn</Filter>
-    </ClCompile>
-    <ClCompile Include="..\..\..\SRC\element\updatedLagrangianBeamColumn\TclElement2dGNL.cpp">
-      <Filter>ulBeamColumn</Filter>
-    </ClCompile>
-    <ClCompile Include="..\..\..\SRC\element\updatedLagrangianBeamColumn\TclElement2dYS.cpp">
-      <Filter>ulBeamColumn</Filter>
-    </ClCompile>
-    <ClCompile Include="..\..\..\SRC\element\updatedLagrangianBeamColumn\UpdatedLagrangianBeam2D.cpp">
-      <Filter>ulBeamColumn</Filter>
-    </ClCompile>
-    <ClCompile Include="..\..\..\SRC\element\forceBeamColumn\ElasticForceBeamColumn2d.cpp">
-      <Filter>forceBeamColumn</Filter>
-    </ClCompile>
-    <ClCompile Include="..\..\..\SRC\element\forceBeamColumn\ElasticForceBeamColumn3d.cpp">
-      <Filter>forceBeamColumn</Filter>
-    </ClCompile>
-    <ClCompile Include="..\..\..\SRC\element\forceBeamColumn\ForceBeamColumn2d.cpp">
-      <Filter>forceBeamColumn</Filter>
-    </ClCompile>
-    <ClCompile Include="..\..\..\SRC\element\forceBeamColumn\ForceBeamColumn3d.cpp">
-      <Filter>forceBeamColumn</Filter>
-    </ClCompile>
-    <ClCompile Include="..\..\..\SRC\element\forceBeamColumn\ForceBeamColumnCBDI2d.cpp">
-      <Filter>forceBeamColumn</Filter>
-    </ClCompile>
-    <ClCompile Include="..\..\..\SRC\element\forceBeamColumn\TclForceBeamColumnCommand.cpp">
-      <Filter>forceBeamColumn</Filter>
-    </ClCompile>
-    <ClCompile Include="..\..\..\SRC\element\forceBeamColumn\BeamIntegration.cpp">
-      <Filter>forceBeamColumn\beamIntegration</Filter>
-    </ClCompile>
-    <ClCompile Include="..\..\..\SRC\element\forceBeamColumn\CompositeSimpsonBeamIntegration.cpp">
-      <Filter>forceBeamColumn\beamIntegration</Filter>
-    </ClCompile>
-    <ClCompile Include="..\..\..\SRC\element\forceBeamColumn\DistHingeIntegration.cpp">
-      <Filter>forceBeamColumn\beamIntegration</Filter>
-    </ClCompile>
-    <ClCompile Include="..\..\..\SRC\element\forceBeamColumn\FixedLocationBeamIntegration.cpp">
-      <Filter>forceBeamColumn\beamIntegration</Filter>
-    </ClCompile>
-    <ClCompile Include="..\..\..\SRC\element\forceBeamColumn\HingeEndpointBeamIntegration.cpp">
-      <Filter>forceBeamColumn\beamIntegration</Filter>
-    </ClCompile>
-    <ClCompile Include="..\..\..\SRC\element\forceBeamColumn\HingeMidpointBeamIntegration.cpp">
-      <Filter>forceBeamColumn\beamIntegration</Filter>
-    </ClCompile>
-    <ClCompile Include="..\..\..\SRC\element\forceBeamColumn\HingeRadauBeamIntegration.cpp">
-      <Filter>forceBeamColumn\beamIntegration</Filter>
-    </ClCompile>
-    <ClCompile Include="..\..\..\SRC\element\forceBeamColumn\HingeRadauTwoBeamIntegration.cpp">
-      <Filter>forceBeamColumn\beamIntegration</Filter>
-    </ClCompile>
-    <ClCompile Include="..\..\..\SRC\element\forceBeamColumn\LegendreBeamIntegration.cpp">
-      <Filter>forceBeamColumn\beamIntegration</Filter>
-    </ClCompile>
-    <ClCompile Include="..\..\..\SRC\element\forceBeamColumn\LobattoBeamIntegration.cpp">
-      <Filter>forceBeamColumn\beamIntegration</Filter>
-    </ClCompile>
-    <ClCompile Include="..\..\..\SRC\element\forceBeamColumn\LowOrderBeamIntegration.cpp">
-      <Filter>forceBeamColumn\beamIntegration</Filter>
-    </ClCompile>
-    <ClCompile Include="..\..\..\SRC\element\forceBeamColumn\MidDistanceBeamIntegration.cpp">
-      <Filter>forceBeamColumn\beamIntegration</Filter>
-    </ClCompile>
-    <ClCompile Include="..\..\..\SRC\element\forceBeamColumn\NewtonCotesBeamIntegration.cpp">
-      <Filter>forceBeamColumn\beamIntegration</Filter>
-    </ClCompile>
-    <ClCompile Include="..\..\..\SRC\element\forceBeamColumn\RadauBeamIntegration.cpp">
-      <Filter>forceBeamColumn\beamIntegration</Filter>
-    </ClCompile>
-    <ClCompile Include="..\..\..\SRC\element\forceBeamColumn\RegularizedHingeIntegration.cpp">
-      <Filter>forceBeamColumn\beamIntegration</Filter>
-    </ClCompile>
-    <ClCompile Include="..\..\..\SRC\element\forceBeamColumn\TrapezoidalBeamIntegration.cpp">
-      <Filter>forceBeamColumn\beamIntegration</Filter>
-    </ClCompile>
-    <ClCompile Include="..\..\..\SRC\element\forceBeamColumn\UserDefinedBeamIntegration.cpp">
-      <Filter>forceBeamColumn\beamIntegration</Filter>
-    </ClCompile>
-    <ClCompile Include="..\..\..\SRC\element\forceBeamColumn\UserDefinedHingeIntegration.cpp">
-      <Filter>forceBeamColumn\beamIntegration</Filter>
-    </ClCompile>
-    <ClCompile Include="..\..\..\SRC\element\nonlinearBeamColumn\matrixutil\MatrixUtil.cpp">
-      <Filter>nonlinearBeamColumn\matrixutil</Filter>
-    </ClCompile>
-    <ClCompile Include="..\..\..\SRC\element\UP-ucsd\BBarBrickUP.cpp">
-      <Filter>up</Filter>
-    </ClCompile>
-    <ClCompile Include="..\..\..\SRC\element\UP-ucsd\BBarFourNodeQuadUP.cpp">
-      <Filter>up</Filter>
-    </ClCompile>
-    <ClCompile Include="..\..\..\SRC\element\UP-ucsd\BrickUP.cpp">
-      <Filter>up</Filter>
-    </ClCompile>
-    <ClCompile Include="..\..\..\SRC\element\UP-ucsd\FourNodeQuadUP.cpp">
-      <Filter>up</Filter>
-    </ClCompile>
-    <ClCompile Include="..\..\..\SRC\element\UP-ucsd\Nine_Four_Node_QuadUP.cpp">
-      <Filter>up</Filter>
-    </ClCompile>
-    <ClCompile Include="..\..\..\SRC\element\UP-ucsd\TclFourNodeQuadUPCommand.cpp">
-      <Filter>up</Filter>
-    </ClCompile>
-    <ClCompile Include="..\..\..\SRC\element\UP-ucsd\Twenty_Eight_Node_BrickUP.cpp">
-      <Filter>up</Filter>
-    </ClCompile>
-    <ClCompile Include="..\..\..\SRC\element\UP-ucsd\shp3dv.cpp">
-      <Filter>up</Filter>
-    </ClCompile>
-    <ClCompile Include="..\..\..\SRC\element\dispBeamColumnInt\DispBeamColumn2dInt.cpp">
-      <Filter>dispBeamColumnInt</Filter>
-    </ClCompile>
-    <ClCompile Include="..\..\..\SRC\element\dispBeamColumnInt\FiberSection2dInt.cpp">
-      <Filter>dispBeamColumnInt</Filter>
-    </ClCompile>
-    <ClCompile Include="..\..\..\SRC\element\dispBeamColumnInt\LinearCrdTransf2dInt.cpp">
-      <Filter>dispBeamColumnInt</Filter>
-    </ClCompile>
-    <ClCompile Include="..\..\..\SRC\element\dispBeamColumnInt\TclDispBeamColumnIntCommand.cpp">
-      <Filter>dispBeamColumnInt</Filter>
-    </ClCompile>
-    <ClCompile Include="..\..\..\SRC\element\generic\GenericClient.cpp">
-      <Filter>generic</Filter>
-    </ClCompile>
-    <ClCompile Include="..\..\..\SRC\element\generic\GenericCopy.cpp">
-      <Filter>generic</Filter>
-    </ClCompile>
-    <ClCompile Include="..\..\..\SRC\element\twoNodeLink\TwoNodeLink.cpp">
-      <Filter>twoNodeLink</Filter>
-    </ClCompile>
-    <ClCompile Include="..\..\..\SRC\element\adapter\Actuator.cpp">
-      <Filter>adapter</Filter>
-    </ClCompile>
-    <ClCompile Include="..\..\..\SRC\element\adapter\ActuatorCorot.cpp">
-      <Filter>adapter</Filter>
-    </ClCompile>
-    <ClCompile Include="..\..\..\SRC\element\adapter\Adapter.cpp">
-      <Filter>adapter</Filter>
-    </ClCompile>
-    <ClCompile Include="..\..\..\SRC\element\elastomericBearing\ElastomericBearingBoucWen2d.cpp">
-      <Filter>elastomericBearing</Filter>
-    </ClCompile>
-    <ClCompile Include="..\..\..\SRC\element\elastomericBearing\ElastomericBearingBoucWen3d.cpp">
-      <Filter>elastomericBearing</Filter>
-    </ClCompile>
-    <ClCompile Include="..\..\..\SRC\element\elastomericBearing\ElastomericBearingPlasticity2d.cpp">
-      <Filter>elastomericBearing</Filter>
-    </ClCompile>
-    <ClCompile Include="..\..\..\SRC\element\elastomericBearing\ElastomericBearingPlasticity3d.cpp">
-      <Filter>elastomericBearing</Filter>
-    </ClCompile>
-    <ClCompile Include="..\..\..\SRC\element\elastomericBearing\ElastomericBearingUFRP2d.cpp">
-      <Filter>elastomericBearing</Filter>
-    </ClCompile>
-    <ClCompile Include="..\..\..\SRC\element\elastomericBearing\ElastomericX.cpp">
-      <Filter>elastomericBearing</Filter>
-    </ClCompile>
-    <ClCompile Include="..\..\..\SRC\element\elastomericBearing\HDR.cpp">
-      <Filter>elastomericBearing</Filter>
-    </ClCompile>
-    <ClCompile Include="..\..\..\SRC\element\elastomericBearing\LeadRubberX.cpp">
-      <Filter>elastomericBearing</Filter>
-    </ClCompile>
-    <ClCompile Include="..\..\..\SRC\element\frictionBearing\FlatSliderSimple2d.cpp">
-      <Filter>frictionBearing</Filter>
-    </ClCompile>
-    <ClCompile Include="..\..\..\SRC\element\frictionBearing\FlatSliderSimple3d.cpp">
-      <Filter>frictionBearing</Filter>
-    </ClCompile>
-    <ClCompile Include="..\..\..\SRC\element\frictionBearing\MultiFP2d.cpp">
-      <Filter>frictionBearing</Filter>
-    </ClCompile>
-    <ClCompile Include="..\..\..\SRC\element\frictionBearing\RJWatsonEQS2d.cpp">
-      <Filter>frictionBearing</Filter>
-    </ClCompile>
-    <ClCompile Include="..\..\..\SRC\element\frictionBearing\RJWatsonEQS3d.cpp">
-      <Filter>frictionBearing</Filter>
-    </ClCompile>
-    <ClCompile Include="..\..\..\SRC\element\frictionBearing\SingleFPSimple2d.cpp">
-      <Filter>frictionBearing</Filter>
-    </ClCompile>
-    <ClCompile Include="..\..\..\SRC\element\frictionBearing\SingleFPSimple3d.cpp">
-      <Filter>frictionBearing</Filter>
-    </ClCompile>
-    <ClCompile Include="..\..\..\SRC\element\frictionBearing\TFP_Bearing.cpp">
-      <Filter>frictionBearing</Filter>
-    </ClCompile>
-    <ClCompile Include="..\..\..\SRC\element\frictionBearing\TFP_Bearing2d.cpp">
-      <Filter>frictionBearing</Filter>
-    </ClCompile>
-    <ClCompile Include="..\..\..\SRC\element\frictionBearing\TPB1D.cpp">
-      <Filter>frictionBearing</Filter>
-    </ClCompile>
-    <ClCompile Include="..\..\..\SRC\element\frictionBearing\TripleFrictionPendulum.cpp">
-      <Filter>frictionBearing</Filter>
-    </ClCompile>
-    <ClCompile Include="..\..\..\SRC\element\frictionBearing\frictionModel\Coulomb.cpp">
-      <Filter>frictionBearing\frictionModel</Filter>
-    </ClCompile>
-    <ClCompile Include="..\..\..\SRC\element\frictionBearing\frictionModel\FrictionModel.cpp">
-      <Filter>frictionBearing\frictionModel</Filter>
-    </ClCompile>
-    <ClCompile Include="..\..\..\SRC\element\frictionBearing\frictionModel\FrictionResponse.cpp">
-      <Filter>frictionBearing\frictionModel</Filter>
-    </ClCompile>
-    <ClCompile Include="..\..\..\SRC\element\frictionBearing\frictionModel\TclModelBuilderFrictionModelCommand.cpp">
-      <Filter>frictionBearing\frictionModel</Filter>
-    </ClCompile>
-    <ClCompile Include="..\..\..\SRC\element\frictionBearing\frictionModel\VelDepMultiLinear.cpp">
-      <Filter>frictionBearing\frictionModel</Filter>
-    </ClCompile>
-    <ClCompile Include="..\..\..\SRC\element\frictionBearing\frictionModel\VelDependent.cpp">
-      <Filter>frictionBearing\frictionModel</Filter>
-    </ClCompile>
-    <ClCompile Include="..\..\..\SRC\element\frictionBearing\frictionModel\VelNormalFrcDep.cpp">
-      <Filter>frictionBearing\frictionModel</Filter>
-    </ClCompile>
-    <ClCompile Include="..\..\..\SRC\element\frictionBearing\frictionModel\VelPressureDep.cpp">
-      <Filter>frictionBearing\frictionModel</Filter>
-    </ClCompile>
-    <ClCompile Include="..\..\..\SRC\element\pyMacro\PY_Macro2D.cpp">
-      <Filter>pyMacro</Filter>
-    </ClCompile>
-    <ClCompile Include="..\..\..\SRC\element\surfaceLoad\SurfaceLoad.cpp">
-      <Filter>surfaceLoad</Filter>
-    </ClCompile>
-    <ClCompile Include="..\..\..\SRC\element\UWelements\BeamContact2D.cpp">
-      <Filter>UWelements</Filter>
-    </ClCompile>
-    <ClCompile Include="..\..\..\SRC\element\UWelements\BeamContact2Dp.cpp">
-      <Filter>UWelements</Filter>
-    </ClCompile>
-    <ClCompile Include="..\..\..\SRC\element\UWelements\BeamContact3D.cpp">
-      <Filter>UWelements</Filter>
-    </ClCompile>
-    <ClCompile Include="..\..\..\SRC\element\UWelements\BeamContact3Dp.cpp">
-      <Filter>UWelements</Filter>
-    </ClCompile>
-    <ClCompile Include="..\..\..\SRC\element\UWelements\BeamEndContact3D.cpp">
-      <Filter>UWelements</Filter>
-    </ClCompile>
-    <ClCompile Include="..\..\..\SRC\element\UWelements\BeamEndContact3Dp.cpp">
-      <Filter>UWelements</Filter>
-    </ClCompile>
-    <ClCompile Include="..\..\..\SRC\element\UWelements\Brick8FiberOverlay.cpp">
-      <Filter>UWelements</Filter>
-    </ClCompile>
-    <ClCompile Include="..\..\..\SRC\element\UWelements\PileToe3D.cpp">
-      <Filter>UWelements</Filter>
-    </ClCompile>
-    <ClCompile Include="..\..\..\SRC\element\UWelements\Quad4FiberOverlay.cpp">
-      <Filter>UWelements</Filter>
-    </ClCompile>
-    <ClCompile Include="..\..\..\SRC\element\UWelements\SSPbrick.cpp">
-      <Filter>UWelements</Filter>
-    </ClCompile>
-    <ClCompile Include="..\..\..\SRC\element\UWelements\SSPbrickUP.cpp">
-      <Filter>UWelements</Filter>
-    </ClCompile>
-    <ClCompile Include="..\..\..\SRC\element\UWelements\SSPquad.cpp">
-      <Filter>UWelements</Filter>
-    </ClCompile>
-    <ClCompile Include="..\..\..\SRC\element\UWelements\SSPquadUP.cpp">
-      <Filter>UWelements</Filter>
-    </ClCompile>
-    <ClCompile Include="..\..\..\SRC\element\UWelements\SimpleContact2D.cpp">
-      <Filter>UWelements</Filter>
-    </ClCompile>
-    <ClCompile Include="..\..\..\SRC\element\UWelements\SimpleContact3D.cpp">
-      <Filter>UWelements</Filter>
-    </ClCompile>
-    <ClCompile Include="..\..\..\SRC\element\triangle\Tri31.cpp">
-      <Filter>triangle</Filter>
-    </ClCompile>
-    <ClCompile Include="..\..\..\SRC\element\shell\R3vectors.cpp">
-      <Filter>shell</Filter>
-    </ClCompile>
-    <ClCompile Include="..\..\..\SRC\element\shell\ShellMITC4.cpp">
-      <Filter>shell</Filter>
-    </ClCompile>
-    <ClCompile Include="..\..\..\SRC\element\shell\ShellMITC9.cpp">
-      <Filter>shell</Filter>
-    </ClCompile>
-    <ClCompile Include="..\..\..\SRC\element\shell\ASDShellQ4.cpp">
-      <Filter>shell</Filter>
-    </ClCompile>
-    <ClCompile Include="..\..\..\SRC\element\PFEMElement\PFEMElement2D.cpp">
-      <Filter>pfem</Filter>
-    </ClCompile>
-    <ClCompile Include="..\..\..\SRC\element\PFEMElement\PFEMElement2DBubble.cpp">
-      <Filter>pfem</Filter>
-    </ClCompile>
-    <ClCompile Include="..\..\..\SRC\element\PFEMElement\PFEMElement2DCompressible.cpp">
-      <Filter>pfem</Filter>
-    </ClCompile>
-    <ClCompile Include="..\..\..\SRC\element\PFEMElement\PFEMElement3D.cpp">
-      <Filter>pfem</Filter>
-    </ClCompile>
-    <ClCompile Include="..\..\..\SRC\element\PFEMElement\TclModelBuilder_addPFEMElement.cpp">
-      <Filter>pfem</Filter>
-    </ClCompile>
-    <ClCompile Include="..\..\..\SRC\element\HUelements\DBESI0.C">
-      <Filter>HUelements</Filter>
-    </ClCompile>
-    <ClCompile Include="..\..\..\SRC\element\HUelements\DBESI1.C">
-      <Filter>HUelements</Filter>
-    </ClCompile>
-    <ClCompile Include="..\..\..\SRC\element\HUelements\KikuchiBearing.cpp">
-      <Filter>HUelements</Filter>
-    </ClCompile>
-    <ClCompile Include="..\..\..\SRC\element\HUelements\MultipleNormalSpring.cpp">
-      <Filter>HUelements</Filter>
-    </ClCompile>
-    <ClCompile Include="..\..\..\SRC\element\HUelements\MultipleShearSpring.cpp">
-      <Filter>HUelements</Filter>
-    </ClCompile>
-    <ClCompile Include="..\..\..\SRC\element\HUelements\YamamotoBiaxialHDR.cpp">
-      <Filter>HUelements</Filter>
-    </ClCompile>
-    <ClCompile Include="..\..\..\SRC\element\NewElement.cpp">
-      <Filter>Source Files</Filter>
-    </ClCompile>
-    <ClCompile Include="..\..\..\SRC\element\frictionBearing\FPBearingPTV.cpp">
-      <Filter>frictionBearing</Filter>
-    </ClCompile>
-    <ClCompile Include="..\..\..\SRC\element\truss\N4BiaxialTruss.cpp">
-      <Filter>truss</Filter>
-    </ClCompile>
-    <ClCompile Include="..\..\..\SRC\element\shell\ShellDKGQ.cpp">
-      <Filter>shell</Filter>
-    </ClCompile>
-    <ClCompile Include="..\..\..\SRC\element\shell\ShellNLDKGQ.cpp">
-      <Filter>shell</Filter>
-    </ClCompile>
-    <ClCompile Include="..\..\..\SRC\element\XMUelements\AC3D8HexWithSensitivity.cpp">
-      <Filter>XMUelements</Filter>
-    </ClCompile>
-    <ClCompile Include="..\..\..\SRC\element\XMUelements\ASI3D8QuadWithSensitivity.cpp">
-      <Filter>XMUelements</Filter>
-    </ClCompile>
-    <ClCompile Include="..\..\..\SRC\element\XMUelements\AV3D4QuadWithSensitivity.cpp">
-      <Filter>XMUelements</Filter>
-    </ClCompile>
-    <ClCompile Include="..\..\..\SRC\element\XMUelements\VS3D4QuadWithSensitivity.cpp">
-      <Filter>XMUelements</Filter>
-    </ClCompile>
-    <ClCompile Include="..\..\..\SRC\element\UWelements\QuadBeamEmbedContact.cpp">
-      <Filter>UWelements</Filter>
-    </ClCompile>
-    <ClCompile Include="..\..\..\SRC\element\mvlem\MVLEM.cpp">
-      <Filter>mvlem</Filter>
-    </ClCompile>
-    <ClCompile Include="..\..\..\SRC\element\mvlem\SFI_MVLEM.cpp">
-      <Filter>mvlem</Filter>
-    </ClCompile>
-    <ClCompile Include="..\..\..\SRC\element\mvlem\MVLEM_3D.cpp">
-      <Filter>mvlem</Filter>
-    </ClCompile>
-    <ClCompile Include="..\..\..\SRC\element\mvlem\SFI_MVLEM_3D.cpp">
-      <Filter>mvlem</Filter>
-    </ClCompile>
-    <ClCompile Include="..\..\..\SRC\element\componentElement\ComponentElement2d.cpp">
-      <Filter>componentElement</Filter>
-    </ClCompile>
-    <ClCompile Include="..\..\..\SRC\element\elastomericBearing\ElastomericBearingBoucWenMod3d.cpp">
-      <Filter>elastomericBearing</Filter>
-    </ClCompile>
-    <ClCompile Include="..\..\..\SRC\coordTransformation\CorotCrdTransfWarping2d.cpp">
-      <Filter>crdTransf</Filter>
-    </ClCompile>
-    <ClCompile Include="..\..\..\SRC\element\forceBeamColumn\ElasticForceBeamColumnWarping2d.cpp">
-      <Filter>forceBeamColumn</Filter>
-    </ClCompile>
-    <ClCompile Include="..\..\..\SRC\element\forceBeamColumn\ForceBeamColumnWarping2d.cpp">
-      <Filter>forceBeamColumn</Filter>
-    </ClCompile>
-    <ClCompile Include="..\..\..\SRC\element\PFEMElement\BackgroundMesh.cpp">
-      <Filter>pfem</Filter>
-    </ClCompile>
-    <ClCompile Include="..\..\..\SRC\element\PFEMElement\LineMesh.cpp">
-      <Filter>pfem</Filter>
-    </ClCompile>
-    <ClCompile Include="..\..\..\SRC\element\PFEMElement\TriMesh.cpp">
-      <Filter>pfem</Filter>
-    </ClCompile>
-    <ClCompile Include="..\..\..\SRC\element\PFEMElement\TriangleMeshGenerator.cpp">
-      <Filter>pfem</Filter>
-    </ClCompile>
-    <ClCompile Include="..\..\..\SRC\element\PFEMElement\ParticleGroup.cpp">
-      <Filter>pfem</Filter>
-    </ClCompile>
-    <ClCompile Include="..\..\..\SRC\element\PFEMElement\PFEMElement2Dmini.cpp">
-      <Filter>pfem</Filter>
-    </ClCompile>
-    <ClCompile Include="..\..\..\SRC\element\PFEMElement\Particle.cpp">
-      <Filter>pfem</Filter>
-    </ClCompile>
-    <ClCompile Include="..\..\..\SRC\element\PFEMElement\PFEMElement2DFIC.cpp">
-      <Filter>pfem</Filter>
-    </ClCompile>
-    <ClCompile Include="..\..\..\OTHER\Triangle\triangle.c">
-      <Filter>pfem</Filter>
-    </ClCompile>
-    <ClCompile Include="..\..\..\SRC\element\shell\ShellDKGT.cpp">
-      <Filter>shell</Filter>
-    </ClCompile>
-    <ClCompile Include="..\..\..\SRC\element\shell\ShellNLDKGT.cpp">
-      <Filter>shell</Filter>
-    </ClCompile>
-    <ClCompile Include="..\..\..\SRC\element\catenaryCable\CatenaryCable.cpp">
-      <Filter>catenaryCable</Filter>
-    </ClCompile>
-    <ClCompile Include="..\..\..\SRC\element\forceBeamColumn\ForceBeamColumn2dThermal.cpp">
-      <Filter>forceBeamColumn</Filter>
-    </ClCompile>
-    <ClCompile Include="..\..\..\SRC\element\dispBeamColumn\DispBeamColumn2dThermal.cpp">
-      <Filter>dispBeamColumn</Filter>
-    </ClCompile>
-    <ClCompile Include="..\..\..\SRC\element\dispBeamColumn\DispBeamColumn3dThermal.cpp">
-      <Filter>dispBeamColumn</Filter>
-    </ClCompile>
-    <ClCompile Include="..\..\..\SRC\element\shell\ShellMITC4Thermal.cpp">
-      <Filter>shell</Filter>
-    </ClCompile>
-    <ClCompile Include="..\..\..\SRC\element\shell\ShellNLDKGQThermal.cpp">
-      <Filter>shell</Filter>
-    </ClCompile>
-    <ClCompile Include="..\..\..\SRC\element\shell\ShellANDeS.cpp">
-      <Filter>shell</Filter>
-    </ClCompile>
-    <ClCompile Include="..\..\..\SRC\element\dispBeamColumn\AxEqDispBeamColumn2d.cpp">
-      <Filter>dispBeamColumn</Filter>
-    </ClCompile>
-    <ClCompile Include="..\..\..\SRC\element\surfaceLoad\TriSurfaceLoad.cpp">
-      <Filter>surfaceLoad</Filter>
-    </ClCompile>
-    <ClCompile Include="..\..\..\SRC\element\tetrahedron\FourNodeTetrahedron.cpp">
-      <Filter>tetrahedron</Filter>
-    </ClCompile>
-    <ClCompile Include="..\..\..\SRC\element\tetrahedron\TenNodeTetrahedron.cpp">
-      <Filter>tetrahedron</Filter>
-    </ClCompile>
-    <ClCompile Include="..\..\..\SRC\element\UWelements\EmbeddedBeamInterfaceL.cpp">
-      <Filter>UWelements</Filter>
-    </ClCompile>
-    <ClCompile Include="..\..\..\SRC\element\UWelements\EmbeddedBeamInterfaceP.cpp">
-      <Filter>UWelements</Filter>
-    </ClCompile>
-    <ClCompile Include="..\..\..\SRC\element\UWelements\EmbeddedEPBeamInterface.cpp">
-      <Filter>UWelements</Filter>
-    </ClCompile>
-    <ClCompile Include="..\..\..\SRC\element\UWelements\Tcl_generateInterfacePoints.cpp">
-      <Filter>UWelements</Filter>
-    </ClCompile>
-    <ClCompile Include="..\..\..\SRC\element\PFEMElement\BackgroundDef.cpp">
-      <Filter>pfem</Filter>
-    </ClCompile>
-    <ClCompile Include="..\..\..\SRC\element\PFEMElement\HigherOrder.cpp">
-      <Filter>pfem</Filter>
-    </ClCompile>
-    <ClCompile Include="..\..\..\SRC\element\PFEMElement\LineMeshGenerator.cpp">
-      <Filter>pfem</Filter>
-    </ClCompile>
-    <ClCompile Include="..\..\..\SRC\element\PFEMElement\Mesh.cpp">
-      <Filter>pfem</Filter>
-    </ClCompile>
-    <ClCompile Include="..\..\..\SRC\element\PFEMElement\MINI.cpp">
-      <Filter>pfem</Filter>
-    </ClCompile>
-    <ClCompile Include="..\..\..\SRC\element\PFEMElement\PFEMElement2DQuasi.cpp">
-      <Filter>pfem</Filter>
-    </ClCompile>
-    <ClCompile Include="..\..\..\SRC\element\PFEMElement\PFEMElement3DBubble.cpp">
-      <Filter>pfem</Filter>
-    </ClCompile>
-    <ClCompile Include="..\..\..\SRC\element\PFEMElement\QuadMesh.cpp">
-      <Filter>pfem</Filter>
-    </ClCompile>
-    <ClCompile Include="..\..\..\SRC\element\PFEMElement\QuadMeshGenerator.cpp">
-      <Filter>pfem</Filter>
-    </ClCompile>
-    <ClCompile Include="..\..\..\SRC\element\PFEMElement\TaylorHood2D.cpp">
-      <Filter>pfem</Filter>
-    </ClCompile>
-    <ClCompile Include="..\..\..\SRC\element\PFEMElement\TetMesh.cpp">
-      <Filter>pfem</Filter>
-    </ClCompile>
-    <ClCompile Include="..\..\..\SRC\element\PFEMElement\TetMeshGenerator.cpp">
-      <Filter>pfem</Filter>
-    </ClCompile>
-    <ClCompile Include="..\..\..\SRC\element\PFEMElement\TriGaussPoints.cpp">
-      <Filter>pfem</Filter>
-    </ClCompile>
-    <ClCompile Include="..\..\..\OTHER\tetgen1.4.3\predicates.cxx">
-      <Filter>pfem</Filter>
-    </ClCompile>
-    <ClCompile Include="..\..\..\OTHER\tetgen1.4.3\tetgen.cxx">
-      <Filter>pfem</Filter>
-    </ClCompile>
-    <ClCompile Include="..\..\..\SRC\element\absorbentBoundaries\LysmerTriangle.cpp">
-      <Filter>absorbentBoundaries</Filter>
-    </ClCompile>
-    <ClCompile Include="..\..\..\SRC\element\absorbentBoundaries\ASDAbsorbingBoundary2D.cpp">
-      <Filter>absorbentBoundaries</Filter>
-    </ClCompile>
-    <ClCompile Include="..\..\..\SRC\element\absorbentBoundaries\ASDAbsorbingBoundary3D.cpp">
-      <Filter>absorbentBoundaries</Filter>
-    </ClCompile>
-    <ClCompile Include="..\..\..\SRC\element\dispBeamColumn\DispBeamColumnNL2d.cpp">
-      <Filter>dispBeamColumn</Filter>
-    </ClCompile>
-    <ClCompile Include="..\..\..\SRC\element\elasticBeamColumn\WheelRail.cpp">
-      <Filter>elasticBeamColumn</Filter>
-    </ClCompile>
-    <ClCompile Include="..\..\..\SRC\element\dispBeamColumn\TimoshenkoBeamColumn2d.cpp">
-      <Filter>dispBeamColumn</Filter>
-    </ClCompile>
-    <ClCompile Include="..\..\..\SRC\element\twoNodeLink\LinearElasticSpring.cpp">
-      <Filter>twoNodeLink</Filter>
-    </ClCompile>
-    <ClCompile Include="..\..\..\SRC\element\twoNodeLink\Inerter.cpp">
-      <Filter>twoNodeLink</Filter>
-    </ClCompile>
-    <ClCompile Include="..\..\..\SRC\element\ExternalElement.cpp">
-      <Filter>Source Files</Filter>
-    </ClCompile>
-    <ClCompile Include="..\..\..\SRC\element\gradientInelasticBeamColumn\GradientInelasticBeamColumn2d.cpp">
-      <Filter>gradientInelasticBeamColumn</Filter>
-    </ClCompile>
-    <ClCompile Include="..\..\..\SRC\element\gradientInelasticBeamColumn\GradientInelasticBeamColumn3d.cpp">
-      <Filter>gradientInelasticBeamColumn</Filter>
-    </ClCompile>
-    <ClCompile Include="..\..\..\SRC\element\gradientInelasticBeamColumn\TclGradientInelasticBeamColumnCommand.cpp">
-      <Filter>gradientInelasticBeamColumn</Filter>
-    </ClCompile>
-    <ClCompile Include="..\..\..\SRC\element\forceBeamColumn\SimpsonBeamIntegration.cpp">
-      <Filter>forceBeamColumn\beamIntegration</Filter>
-    </ClCompile>
-    <ClCompile Include="..\..\..\SRC\element\joint\LehighJoint2d.cpp">
-      <Filter>joint</Filter>
-    </ClCompile>
-    <ClCompile Include="..\..\..\SRC\element\mixedBeamColumn\MixedBeamColumn2d.cpp">
-      <Filter>mixedBeamColumn</Filter>
-    </ClCompile>
-    <ClCompile Include="..\..\..\SRC\element\mixedBeamColumn\MixedBeamColumn3d.cpp">
-      <Filter>mixedBeamColumn</Filter>
-    </ClCompile>
-    <ClCompile Include="..\..\..\SRC\element\PFEMElement\PFEMContact2D.cpp">
-      <Filter>pfem</Filter>
-    </ClCompile>
-    <ClCompile Include="..\..\..\SRC\element\forceBeamColumn\ForceBeamColumnCBDI3d.cpp">
-      <Filter>forceBeamColumn</Filter>
-    </ClCompile>
-    <ClCompile Include="..\..\..\SRC\element\fourNodeQuad\EightNodeQuad.cpp">
-      <Filter>quad</Filter>
-    </ClCompile>
-    <ClCompile Include="..\..\..\SRC\element\fourNodeQuad\NineNodeQuad.cpp">
-      <Filter>quad</Filter>
-    </ClCompile>
-    <ClCompile Include="..\..\..\SRC\element\fourNodeQuad\SixNodeTri.cpp">
-      <Filter>triangle</Filter>
-    </ClCompile>
-    <ClCompile Include="..\..\..\SRC\element\RockingBC\RockingBC.cpp">
-      <Filter>RockingBC</Filter>
-    </ClCompile>
-    <ClCompile Include="..\..\..\SRC\element\CEqElement\ASDEmbeddedNodeElement.cpp">
-      <Filter>CEqElement</Filter>
-    </ClCompile>
-    <ClCompile Include="..\..\..\SRC\coordTransformation\CorotCrdTransfWarping3d.cpp">
-      <Filter>crdTransf</Filter>
-    </ClCompile>
-    <ClCompile Include="..\..\..\SRC\element\elasticBeamColumn\ElasticBeamWarping3d.cpp">
-      <Filter>elasticBeamColumn</Filter>
-    </ClCompile>
-    <ClCompile Include="..\..\..\SRC\element\dispBeamColumn\DispBeamColumnWarping3d.cpp">
-      <Filter>dispBeamColumn</Filter>
-    </ClCompile>
-    <ClCompile Include="..\..\..\SRC\element\dispBeamColumn\DispBeamColumnNL3d.cpp">
-      <Filter>dispBeamColumn</Filter>
-    </ClCompile>
-    <ClCompile Include="..\..\..\SRC\element\PFEMElement\BCell.cpp">
-      <Filter>pfem</Filter>
-    </ClCompile>
-    <ClCompile Include="..\..\..\SRC\element\PFEMElement\BNode.cpp">
-      <Filter>pfem</Filter>
-    </ClCompile>
-    <ClCompile Include="..\..\..\SRC\element\dispBeamColumn\DispBeamColumnAsym3d.cpp">
-      <Filter>dispBeamColumn</Filter>
-    </ClCompile>
-    <ClCompile Include="..\..\..\SRC\element\mixedBeamColumn\MixedBeamColumnAsym3d.cpp">
-      <Filter>mixedBeamColumn</Filter>
-    </ClCompile>
-    <ClCompile Include="..\..\..\SRC\element\masonry\BeamGT.cpp">
-      <Filter>masonry</Filter>
-    </ClCompile>
-    <ClCompile Include="..\..\..\SRC\element\masonry\MasonPan3D.cpp">
-      <Filter>masonry</Filter>
-    </ClCompile>
-    <ClCompile Include="..\..\..\SRC\element\masonry\MasonPan12.cpp">
-      <Filter>masonry</Filter>
-    </ClCompile>
-    <ClCompile Include="..\..\..\SRC\element\forceBeamColumn\ChebyshevBeamIntegration.cpp">
-      <Filter>forceBeamColumn\beamIntegration</Filter>
-    </ClCompile>
-    <ClCompile Include="..\..\..\SRC\element\truss\InertiaTruss.cpp">
-      <Filter>truss</Filter>
-    </ClCompile>
-    <ClCompile Include="..\..\..\SRC\element\IGA\IGAKLShell.cpp">
-      <Filter>IGA</Filter>
-    </ClCompile>
-    <ClCompile Include="..\..\..\SRC\element\IGA\IGAKLShell_BendingStrip.cpp">
-      <Filter>IGA</Filter>
-    </ClCompile>
-    <ClCompile Include="..\..\..\SRC\element\dispBeamColumn\TimoshenkoBeamColumn3d.cpp">
-      <Filter>dispBeamColumn</Filter>
-    </ClCompile>
-    <ClCompile Include="..\..\..\SRC\damping\Damping.cpp">
-      <Filter>damping</Filter>
-    </ClCompile>
-    <ClCompile Include="..\..\..\SRC\damping\SecStifDamping.cpp">
-      <Filter>damping</Filter>
-    </ClCompile>
-    <ClCompile Include="..\..\..\SRC\damping\TclDampingCommand.cpp">
-      <Filter>damping</Filter>
-    </ClCompile>
-    <ClCompile Include="..\..\..\SRC\damping\UniformDamping.cpp">
-      <Filter>damping</Filter>
-    </ClCompile>
-    <ClCompile Include="..\..\..\SRC\damping\URDDamping.cpp">
-      <Filter>damping</Filter>
-    </ClCompile>
-    <ClCompile Include="..\..\..\SRC\damping\URDDampingbeta.cpp">
-      <Filter>damping</Filter>
-    </ClCompile>
-    <ClCompile Include="..\..\..\SRC\element\PFEMElement\BeamBrick.cpp">
-      <Filter>pfem</Filter>
-    </ClCompile>
-    <ClCompile Include="..\..\..\SRC\element\PFEMElement\Flume.cpp">
-      <Filter>pfem</Filter>
-    </ClCompile>
-    <ClCompile Include="..\..\..\SRC\element\PFEMElement\PFEMContact3D.cpp">
-      <Filter>pfem</Filter>
-    </ClCompile>
-    <ClCompile Include="..\..\..\SRC\element\componentElement\ComponentElement3d.cpp">
-      <Filter>componentElement</Filter>
-    </ClCompile>
-    <ClCompile Include="..\..\..\SRC\element\forceBeamColumn\ConcentratedPlasticityBeamIntegration.cpp">
-      <Filter>forceBeamColumn\beamIntegration</Filter>
-    </ClCompile>
-    <ClCompile Include="..\..\..\SRC\element\forceBeamColumn\ConcentratedCurvatureBeamIntegration.cpp">
-      <Filter>forceBeamColumn\beamIntegration</Filter>
-    </ClCompile>
-    <ClCompile Include="..\..\..\SRC\element\PFEMElement\BeamDisk.cpp">
-      <Filter>pfem</Filter>
-    </ClCompile>
-    <ClCompile Include="..\..\..\SRC\element\mvlem\E_SFI.cpp">
-      <Filter>mvlem</Filter>
-    </ClCompile>
-    <ClCompile Include="..\..\..\SRC\element\frictionBearing\TripleFrictionPendulumX.cpp">
-      <Filter>frictionBearing</Filter>
-    </ClCompile>
-    <ClCompile Include="..\..\..\SRC\element\mvlem\E_SFI_MVLEM_3D.cpp">
-      <Filter>mvlem</Filter>
-    </ClCompile>
-<<<<<<< HEAD
-    <ClCompile Include="..\..\..\SRC\element\mefi\MEFI.cpp">
-      <Filter>mefi</Filter>
-=======
-    <ClCompile Include="..\..\..\SRC\element\elasticBeamColumn\ModElasticBeam3d.cpp">
-      <Filter>elasticBeamColumn</Filter>
->>>>>>> 579a3c03
-    </ClCompile>
-  </ItemGroup>
-  <ItemGroup>
-    <ClInclude Include="..\..\..\SRC\element\Element.h">
-      <Filter>Header Files</Filter>
-    </ClInclude>
-    <ClInclude Include="..\..\..\SRC\element\ElementalLoad.h">
-      <Filter>Header Files</Filter>
-    </ClInclude>
-    <ClInclude Include="..\..\..\SRC\element\Information.h">
-      <Filter>Header Files</Filter>
-    </ClInclude>
-    <ClInclude Include="..\..\..\SRC\element\WrapperElement.h">
-      <Filter>Header Files</Filter>
-    </ClInclude>
-    <ClInclude Include="..\..\..\SRC\api\elementAPI.h">
-      <Filter>Header Files</Filter>
-    </ClInclude>
-    <ClInclude Include="..\..\..\SRC\element\truss\CorotTruss.h">
-      <Filter>truss</Filter>
-    </ClInclude>
-    <ClInclude Include="..\..\..\SRC\element\truss\CorotTruss2.h">
-      <Filter>truss</Filter>
-    </ClInclude>
-    <ClInclude Include="..\..\..\Src\element\truss\CorotTrussSection.h">
-      <Filter>truss</Filter>
-    </ClInclude>
-    <ClInclude Include="..\..\..\SRC\element\truss\Truss.h">
-      <Filter>truss</Filter>
-    </ClInclude>
-    <ClInclude Include="..\..\..\SRC\element\truss\Truss2.h">
-      <Filter>truss</Filter>
-    </ClInclude>
-    <ClInclude Include="..\..\..\SRC\element\truss\TrussSection.h">
-      <Filter>truss</Filter>
-    </ClInclude>
-    <ClInclude Include="..\..\..\SRC\element\feap\fElement.h">
-      <Filter>feap</Filter>
-    </ClInclude>
-    <ClInclude Include="..\..\..\SRC\element\feap\fElmt02.h">
-      <Filter>feap</Filter>
-    </ClInclude>
-    <ClInclude Include="..\..\..\SRC\element\zeroLength\CoupledZeroLength.h">
-      <Filter>zeroLength</Filter>
-    </ClInclude>
-    <ClInclude Include="..\..\..\SRC\element\zeroLength\ZeroLength.h">
-      <Filter>zeroLength</Filter>
-    </ClInclude>
-    <ClInclude Include="..\..\..\SRC\element\zeroLength\ZeroLengthContact2D.h">
-      <Filter>zeroLength</Filter>
-    </ClInclude>
-    <ClInclude Include="..\..\..\SRC\element\zeroLength\ZeroLengthContact3D.h">
-      <Filter>zeroLength</Filter>
-    </ClInclude>
-    <ClInclude Include="..\..\..\SRC\element\zeroLength\ZeroLengthContactASDimplex.h">
-      <Filter>zeroLength</Filter>
-    </ClInclude>
-    <ClInclude Include="..\..\..\SRC\element\zeroLength\ZeroLengthContactNTS2D.h">
-      <Filter>zeroLength</Filter>
-    </ClInclude>
-    <ClInclude Include="..\..\..\SRC\element\zeroLength\ZeroLengthImpact3D.h">
-      <Filter>zeroLength</Filter>
-    </ClInclude>
-    <ClInclude Include="..\..\..\SRC\element\zeroLength\ZeroLengthInterface2D.h">
-      <Filter>zeroLength</Filter>
-    </ClInclude>
-    <ClInclude Include="..\..\..\SRC\element\zeroLength\ZeroLengthND.h">
-      <Filter>zeroLength</Filter>
-    </ClInclude>
-    <ClInclude Include="..\..\..\SRC\element\zeroLength\ZeroLengthRocking.h">
-      <Filter>zeroLength</Filter>
-    </ClInclude>
-    <ClInclude Include="..\..\..\SRC\element\zeroLength\ZeroLengthSection.h">
-      <Filter>zeroLength</Filter>
-    </ClInclude>
-    <ClInclude Include="..\..\..\SRC\coordTransformation\CorotCrdTransf2d.h">
-      <Filter>crdTransf</Filter>
-    </ClInclude>
-    <ClInclude Include="..\..\..\SRC\coordTransformation\CorotCrdTransf3d.h">
-      <Filter>crdTransf</Filter>
-    </ClInclude>
-    <ClInclude Include="..\..\..\SRC\coordTransformation\CrdTransf.h">
-      <Filter>crdTransf</Filter>
-    </ClInclude>
-    <ClInclude Include="..\..\..\SRC\coordTransformation\LinearCrdTransf2d.h">
-      <Filter>crdTransf</Filter>
-    </ClInclude>
-    <ClInclude Include="..\..\..\SRC\coordTransformation\LinearCrdTransf3d.h">
-      <Filter>crdTransf</Filter>
-    </ClInclude>
-    <ClInclude Include="..\..\..\SRC\coordTransformation\PDeltaCrdTransf2d.h">
-      <Filter>crdTransf</Filter>
-    </ClInclude>
-    <ClInclude Include="..\..\..\SRC\coordTransformation\PDeltaCrdTransf3d.h">
-      <Filter>crdTransf</Filter>
-    </ClInclude>
-    <ClInclude Include="..\..\..\SRC\element\fourNodeQuad\ConstantPressureVolumeQuad.h">
-      <Filter>quad</Filter>
-    </ClInclude>
-    <ClInclude Include="..\..\..\SRC\element\fourNodeQuad\EnhancedQuad.h">
-      <Filter>quad</Filter>
-    </ClInclude>
-    <ClInclude Include="..\..\..\SRC\element\fourNodeQuad\FourNodeQuad.h">
-      <Filter>quad</Filter>
-    </ClInclude>
-    <ClInclude Include="..\..\..\SRC\element\fourNodeQuad\FourNodeQuad3d.h">
-      <Filter>quad</Filter>
-    </ClInclude>
-    <ClInclude Include="..\..\..\SRC\element\fourNodeQuad\FourNodeQuadWithSensitivity.h">
-      <Filter>quad</Filter>
-    </ClInclude>
-    <ClInclude Include="..\..\..\SRC\element\fourNodeQuad\NineNodeMixedQuad.h">
-      <Filter>quad</Filter>
-    </ClInclude>
-    <ClInclude Include="..\..\..\SRC\element\elasticBeamColumn\ElasticBeam2d.h">
-      <Filter>elasticBeamColumn</Filter>
-    </ClInclude>
-    <ClInclude Include="..\..\..\SRC\element\elasticBeamColumn\ElasticBeam3d.h">
-      <Filter>elasticBeamColumn</Filter>
-    </ClInclude>
-    <ClInclude Include="..\..\..\SRC\element\elasticBeamColumn\ElasticTimoshenkoBeam2d.h">
-      <Filter>elasticBeamColumn</Filter>
-    </ClInclude>
-    <ClInclude Include="..\..\..\SRC\element\elasticBeamColumn\ElasticTimoshenkoBeam3d.h">
-      <Filter>elasticBeamColumn</Filter>
-    </ClInclude>
-    <ClInclude Include="..\..\..\SRC\element\elasticBeamColumn\ModElasticBeam2d.h">
-      <Filter>elasticBeamColumn</Filter>
-    </ClInclude>
-    <ClInclude Include="..\..\..\SRC\element\brick\BbarBrick.h">
-      <Filter>brick</Filter>
-    </ClInclude>
-    <ClInclude Include="..\..\..\SRC\element\brick\BbarBrickWithSensitivity.h">
-      <Filter>brick</Filter>
-    </ClInclude>
-    <ClInclude Include="..\..\..\SRC\element\brick\Brick.h">
-      <Filter>brick</Filter>
-    </ClInclude>
-    <ClInclude Include="..\..\..\SRC\element\brick\Twenty_Node_Brick.h">
-      <Filter>brick</Filter>
-    </ClInclude>
-    <ClInclude Include="..\..\..\SRC\element\dispBeamColumn\DispBeamColumn2d.h">
-      <Filter>dispBeamColumn</Filter>
-    </ClInclude>
-    <ClInclude Include="..\..\..\SRC\element\dispBeamColumn\DispBeamColumn3d.h">
-      <Filter>dispBeamColumn</Filter>
-    </ClInclude>
-    <ClInclude Include="..\..\..\SRC\element\joint\BeamColumnJoint2d.h">
-      <Filter>joint</Filter>
-    </ClInclude>
-    <ClInclude Include="..\..\..\SRC\element\joint\BeamColumnJoint3d.h">
-      <Filter>joint</Filter>
-    </ClInclude>
-    <ClInclude Include="..\..\..\SRC\element\joint\ElasticTubularJoint.h">
-      <Filter>joint</Filter>
-    </ClInclude>
-    <ClInclude Include="..\..\..\Src\element\joint\Joint2D.h">
-      <Filter>joint</Filter>
-    </ClInclude>
-    <ClInclude Include="..\..\..\SRC\element\joint\Joint3D.h">
-      <Filter>joint</Filter>
-    </ClInclude>
-    <ClInclude Include="..\..\..\Src\element\joint\MP_Joint2D.h">
-      <Filter>joint</Filter>
-    </ClInclude>
-    <ClInclude Include="..\..\..\SRC\element\joint\MP_Joint3D.h">
-      <Filter>joint</Filter>
-    </ClInclude>
-    <ClInclude Include="..\..\..\SRC\element\updatedLagrangianBeamColumn\BilinearCyclic.h">
-      <Filter>ulBeamColumn</Filter>
-    </ClInclude>
-    <ClInclude Include="..\..\..\SRC\element\updatedLagrangianBeamColumn\CyclicModel.h">
-      <Filter>ulBeamColumn</Filter>
-    </ClInclude>
-    <ClInclude Include="..\..\..\SRC\element\updatedLagrangianBeamColumn\Elastic2DGNL.h">
-      <Filter>ulBeamColumn</Filter>
-    </ClInclude>
-    <ClInclude Include="..\..\..\SRC\element\updatedLagrangianBeamColumn\Inelastic2DYS01.h">
-      <Filter>ulBeamColumn</Filter>
-    </ClInclude>
-    <ClInclude Include="..\..\..\SRC\element\updatedLagrangianBeamColumn\Inelastic2DYS02.h">
-      <Filter>ulBeamColumn</Filter>
-    </ClInclude>
-    <ClInclude Include="..\..\..\SRC\element\updatedLagrangianBeamColumn\Inelastic2DYS03.h">
-      <Filter>ulBeamColumn</Filter>
-    </ClInclude>
-    <ClInclude Include="..\..\..\SRC\element\updatedLagrangianBeamColumn\InelasticYS2DGNL.h">
-      <Filter>ulBeamColumn</Filter>
-    </ClInclude>
-    <ClInclude Include="..\..\..\SRC\element\updatedLagrangianBeamColumn\LinearCyclic.h">
-      <Filter>ulBeamColumn</Filter>
-    </ClInclude>
-    <ClInclude Include="..\..\..\SRC\element\updatedLagrangianBeamColumn\QuadraticCyclic.h">
-      <Filter>ulBeamColumn</Filter>
-    </ClInclude>
-    <ClInclude Include="..\..\..\SRC\element\updatedLagrangianBeamColumn\UpdatedLagrangianBeam2D.h">
-      <Filter>ulBeamColumn</Filter>
-    </ClInclude>
-    <ClInclude Include="..\..\..\SRC\element\forceBeamColumn\ElasticForceBeamColumn2d.h">
-      <Filter>forceBeamColumn</Filter>
-    </ClInclude>
-    <ClInclude Include="..\..\..\SRC\element\forceBeamColumn\ElasticForceBeamColumn3d.h">
-      <Filter>forceBeamColumn</Filter>
-    </ClInclude>
-    <ClInclude Include="..\..\..\SRC\element\forceBeamColumn\ForceBeamColumn2d.h">
-      <Filter>forceBeamColumn</Filter>
-    </ClInclude>
-    <ClInclude Include="..\..\..\SRC\element\forceBeamColumn\ForceBeamColumn3d.h">
-      <Filter>forceBeamColumn</Filter>
-    </ClInclude>
-    <ClInclude Include="..\..\..\SRC\element\forceBeamColumn\ForceBeamColumnCBDI2d.h">
-      <Filter>forceBeamColumn</Filter>
-    </ClInclude>
-    <ClInclude Include="..\..\..\SRC\element\forceBeamColumn\BeamIntegration.h">
-      <Filter>forceBeamColumn\beamIntegration</Filter>
-    </ClInclude>
-    <ClInclude Include="..\..\..\SRC\element\forceBeamColumn\CompositeSimpsonBeamIntegration.h">
-      <Filter>forceBeamColumn\beamIntegration</Filter>
-    </ClInclude>
-    <ClInclude Include="..\..\..\SRC\element\forceBeamColumn\DistHingeIntegration.h">
-      <Filter>forceBeamColumn\beamIntegration</Filter>
-    </ClInclude>
-    <ClInclude Include="..\..\..\SRC\element\forceBeamColumn\FixedLocationBeamIntegration.h">
-      <Filter>forceBeamColumn\beamIntegration</Filter>
-    </ClInclude>
-    <ClInclude Include="..\..\..\SRC\element\forceBeamColumn\HingeEndpointBeamIntegration.h">
-      <Filter>forceBeamColumn\beamIntegration</Filter>
-    </ClInclude>
-    <ClInclude Include="..\..\..\SRC\element\forceBeamColumn\HingeMidpointBeamIntegration.h">
-      <Filter>forceBeamColumn\beamIntegration</Filter>
-    </ClInclude>
-    <ClInclude Include="..\..\..\SRC\element\forceBeamColumn\HingeRadauBeamIntegration.h">
-      <Filter>forceBeamColumn\beamIntegration</Filter>
-    </ClInclude>
-    <ClInclude Include="..\..\..\SRC\element\forceBeamColumn\HingeRadauTwoBeamIntegration.h">
-      <Filter>forceBeamColumn\beamIntegration</Filter>
-    </ClInclude>
-    <ClInclude Include="..\..\..\SRC\element\forceBeamColumn\LegendreBeamIntegration.h">
-      <Filter>forceBeamColumn\beamIntegration</Filter>
-    </ClInclude>
-    <ClInclude Include="..\..\..\SRC\element\forceBeamColumn\LobattoBeamIntegration.h">
-      <Filter>forceBeamColumn\beamIntegration</Filter>
-    </ClInclude>
-    <ClInclude Include="..\..\..\SRC\element\forceBeamColumn\LowOrderBeamIntegration.h">
-      <Filter>forceBeamColumn\beamIntegration</Filter>
-    </ClInclude>
-    <ClInclude Include="..\..\..\SRC\element\forceBeamColumn\MidDistanceBeamIntegration.h">
-      <Filter>forceBeamColumn\beamIntegration</Filter>
-    </ClInclude>
-    <ClInclude Include="..\..\..\SRC\element\forceBeamColumn\NewtonCotesBeamIntegration.h">
-      <Filter>forceBeamColumn\beamIntegration</Filter>
-    </ClInclude>
-    <ClInclude Include="..\..\..\SRC\element\forceBeamColumn\RadauBeamIntegration.h">
-      <Filter>forceBeamColumn\beamIntegration</Filter>
-    </ClInclude>
-    <ClInclude Include="..\..\..\SRC\element\forceBeamColumn\RegularizedHingeIntegration.h">
-      <Filter>forceBeamColumn\beamIntegration</Filter>
-    </ClInclude>
-    <ClInclude Include="..\..\..\SRC\element\forceBeamColumn\TrapezoidalBeamIntegration.h">
-      <Filter>forceBeamColumn\beamIntegration</Filter>
-    </ClInclude>
-    <ClInclude Include="..\..\..\SRC\element\forceBeamColumn\UserDefinedBeamIntegration.h">
-      <Filter>forceBeamColumn\beamIntegration</Filter>
-    </ClInclude>
-    <ClInclude Include="..\..\..\SRC\element\forceBeamColumn\UserDefinedHingeIntegration.h">
-      <Filter>forceBeamColumn\beamIntegration</Filter>
-    </ClInclude>
-    <ClInclude Include="..\..\..\SRC\element\nonlinearBeamColumn\matrixutil\MatrixUtil.h">
-      <Filter>nonlinearBeamColumn\matrixutil</Filter>
-    </ClInclude>
-    <ClInclude Include="..\..\..\SRC\element\UP-ucsd\BBarBrickUP.h">
-      <Filter>up</Filter>
-    </ClInclude>
-    <ClInclude Include="..\..\..\SRC\element\UP-ucsd\BBarFourNodeQuadUP.h">
-      <Filter>up</Filter>
-    </ClInclude>
-    <ClInclude Include="..\..\..\SRC\element\UP-ucsd\BrickUP.h">
-      <Filter>up</Filter>
-    </ClInclude>
-    <ClInclude Include="..\..\..\SRC\element\UP-ucsd\FourNodeQuadUP.h">
-      <Filter>up</Filter>
-    </ClInclude>
-    <ClInclude Include="..\..\..\SRC\element\UP-ucsd\Nine_Four_Node_QuadUP.h">
-      <Filter>up</Filter>
-    </ClInclude>
-    <ClInclude Include="..\..\..\SRC\element\UP-ucsd\shp3dv.h">
-      <Filter>up</Filter>
-    </ClInclude>
-    <ClInclude Include="..\..\..\SRC\element\dispBeamColumnInt\DispBeamColumn2dInt.h">
-      <Filter>dispBeamColumnInt</Filter>
-    </ClInclude>
-    <ClInclude Include="..\..\..\SRC\element\dispBeamColumnInt\FiberSection2dInt.h">
-      <Filter>dispBeamColumnInt</Filter>
-    </ClInclude>
-    <ClInclude Include="..\..\..\SRC\element\dispBeamColumnInt\LinearCrdTransf2dInt.h">
-      <Filter>dispBeamColumnInt</Filter>
-    </ClInclude>
-    <ClInclude Include="..\..\..\SRC\element\generic\GenericClient.h">
-      <Filter>generic</Filter>
-    </ClInclude>
-    <ClInclude Include="..\..\..\SRC\element\generic\GenericCopy.h">
-      <Filter>generic</Filter>
-    </ClInclude>
-    <ClInclude Include="..\..\..\SRC\element\twoNodeLink\TwoNodeLink.h">
-      <Filter>twoNodeLink</Filter>
-    </ClInclude>
-    <ClInclude Include="..\..\..\SRC\element\adapter\Actuator.h">
-      <Filter>adapter</Filter>
-    </ClInclude>
-    <ClInclude Include="..\..\..\SRC\element\adapter\ActuatorCorot.h">
-      <Filter>adapter</Filter>
-    </ClInclude>
-    <ClInclude Include="..\..\..\SRC\element\adapter\Adapter.h">
-      <Filter>adapter</Filter>
-    </ClInclude>
-    <ClInclude Include="..\..\..\SRC\element\elastomericBearing\ElastomericBearingBoucWen2d.h">
-      <Filter>elastomericBearing</Filter>
-    </ClInclude>
-    <ClInclude Include="..\..\..\SRC\element\elastomericBearing\ElastomericBearingBoucWen3d.h">
-      <Filter>elastomericBearing</Filter>
-    </ClInclude>
-    <ClInclude Include="..\..\..\SRC\element\elastomericBearing\ElastomericBearingPlasticity2d.h">
-      <Filter>elastomericBearing</Filter>
-    </ClInclude>
-    <ClInclude Include="..\..\..\SRC\element\elastomericBearing\ElastomericBearingPlasticity3d.h">
-      <Filter>elastomericBearing</Filter>
-    </ClInclude>
-    <ClInclude Include="..\..\..\SRC\element\elastomericBearing\ElastomericBearingUFRP2d.h">
-      <Filter>elastomericBearing</Filter>
-    </ClInclude>
-    <ClInclude Include="..\..\..\SRC\element\elastomericBearing\ElastomericX.h">
-      <Filter>elastomericBearing</Filter>
-    </ClInclude>
-    <ClInclude Include="..\..\..\SRC\element\elastomericBearing\HDR.h">
-      <Filter>elastomericBearing</Filter>
-    </ClInclude>
-    <ClInclude Include="..\..\..\SRC\element\elastomericBearing\LeadRubberX.h">
-      <Filter>elastomericBearing</Filter>
-    </ClInclude>
-    <ClInclude Include="..\..\..\SRC\element\frictionBearing\FlatSliderSimple2d.h">
-      <Filter>frictionBearing</Filter>
-    </ClInclude>
-    <ClInclude Include="..\..\..\SRC\element\frictionBearing\FlatSliderSimple3d.h">
-      <Filter>frictionBearing</Filter>
-    </ClInclude>
-    <ClInclude Include="..\..\..\SRC\element\frictionBearing\MultiFP2d.h">
-      <Filter>frictionBearing</Filter>
-    </ClInclude>
-    <ClInclude Include="..\..\..\SRC\element\frictionBearing\RJWatsonEQS2d.h">
-      <Filter>frictionBearing</Filter>
-    </ClInclude>
-    <ClInclude Include="..\..\..\SRC\element\frictionBearing\RJWatsonEQS3d.h">
-      <Filter>frictionBearing</Filter>
-    </ClInclude>
-    <ClInclude Include="..\..\..\SRC\element\frictionBearing\SingleFPSimple2d.h">
-      <Filter>frictionBearing</Filter>
-    </ClInclude>
-    <ClInclude Include="..\..\..\SRC\element\frictionBearing\SingleFPSimple3d.h">
-      <Filter>frictionBearing</Filter>
-    </ClInclude>
-    <ClInclude Include="..\..\..\SRC\element\frictionBearing\TFP_Bearing.h">
-      <Filter>frictionBearing</Filter>
-    </ClInclude>
-    <ClInclude Include="..\..\..\SRC\element\frictionBearing\TFP_Bearing2d.h">
-      <Filter>frictionBearing</Filter>
-    </ClInclude>
-    <ClInclude Include="..\..\..\SRC\element\frictionBearing\TPB1D.h">
-      <Filter>frictionBearing</Filter>
-    </ClInclude>
-    <ClInclude Include="..\..\..\SRC\element\frictionBearing\TripleFrictionPendulum.h">
-      <Filter>frictionBearing</Filter>
-    </ClInclude>
-    <ClInclude Include="..\..\..\SRC\element\frictionBearing\frictionModel\Coulomb.h">
-      <Filter>frictionBearing\frictionModel</Filter>
-    </ClInclude>
-    <ClInclude Include="..\..\..\SRC\element\frictionBearing\frictionModel\FrictionModel.h">
-      <Filter>frictionBearing\frictionModel</Filter>
-    </ClInclude>
-    <ClInclude Include="..\..\..\SRC\element\frictionBearing\frictionModel\FrictionResponse.h">
-      <Filter>frictionBearing\frictionModel</Filter>
-    </ClInclude>
-    <ClInclude Include="..\..\..\SRC\element\frictionBearing\frictionModel\VelDepMultiLinear.h">
-      <Filter>frictionBearing\frictionModel</Filter>
-    </ClInclude>
-    <ClInclude Include="..\..\..\SRC\element\frictionBearing\frictionModel\VelDependent.h">
-      <Filter>frictionBearing\frictionModel</Filter>
-    </ClInclude>
-    <ClInclude Include="..\..\..\SRC\element\frictionBearing\frictionModel\VelNormalFrcDep.h">
-      <Filter>frictionBearing\frictionModel</Filter>
-    </ClInclude>
-    <ClInclude Include="..\..\..\SRC\element\frictionBearing\frictionModel\VelPressureDep.h">
-      <Filter>frictionBearing\frictionModel</Filter>
-    </ClInclude>
-    <ClInclude Include="..\..\..\SRC\element\pyMacro\PY_Macro2D.h">
-      <Filter>pyMacro</Filter>
-    </ClInclude>
-    <ClInclude Include="..\..\..\SRC\element\surfaceLoad\SurfaceLoad.h">
-      <Filter>surfaceLoad</Filter>
-    </ClInclude>
-    <ClInclude Include="..\..\..\SRC\element\UWelements\BeamContact2D.h">
-      <Filter>UWelements</Filter>
-    </ClInclude>
-    <ClInclude Include="..\..\..\SRC\element\UWelements\BeamContact2Dp.h">
-      <Filter>UWelements</Filter>
-    </ClInclude>
-    <ClInclude Include="..\..\..\SRC\element\UWelements\BeamContact3D.h">
-      <Filter>UWelements</Filter>
-    </ClInclude>
-    <ClInclude Include="..\..\..\SRC\element\UWelements\BeamContact3Dp.h">
-      <Filter>UWelements</Filter>
-    </ClInclude>
-    <ClInclude Include="..\..\..\SRC\element\UWelements\BeamEndContact3D.h">
-      <Filter>UWelements</Filter>
-    </ClInclude>
-    <ClInclude Include="..\..\..\SRC\element\UWelements\BeamEndContact3Dp.h">
-      <Filter>UWelements</Filter>
-    </ClInclude>
-    <ClInclude Include="..\..\..\SRC\element\UWelements\Brick8FiberOverlay.h">
-      <Filter>UWelements</Filter>
-    </ClInclude>
-    <ClInclude Include="..\..\..\SRC\element\UWelements\PileToe3D.h">
-      <Filter>UWelements</Filter>
-    </ClInclude>
-    <ClInclude Include="..\..\..\SRC\element\UWelements\Quad4FiberOverlay.h">
-      <Filter>UWelements</Filter>
-    </ClInclude>
-    <ClInclude Include="..\..\..\SRC\element\UWelements\SSPbrick.h">
-      <Filter>UWelements</Filter>
-    </ClInclude>
-    <ClInclude Include="..\..\..\SRC\element\UWelements\SSPbrickUP.h">
-      <Filter>UWelements</Filter>
-    </ClInclude>
-    <ClInclude Include="..\..\..\SRC\element\UWelements\SSPquad.h">
-      <Filter>UWelements</Filter>
-    </ClInclude>
-    <ClInclude Include="..\..\..\SRC\element\UWelements\SSPquadUP.h">
-      <Filter>UWelements</Filter>
-    </ClInclude>
-    <ClInclude Include="..\..\..\SRC\element\UWelements\SimpleContact2D.h">
-      <Filter>UWelements</Filter>
-    </ClInclude>
-    <ClInclude Include="..\..\..\SRC\element\UWelements\SimpleContact3D.h">
-      <Filter>UWelements</Filter>
-    </ClInclude>
-    <ClInclude Include="..\..\..\SRC\element\triangle\Tri31.h">
-      <Filter>triangle</Filter>
-    </ClInclude>
-    <ClInclude Include="..\..\..\SRC\element\shell\R3vectors.h">
-      <Filter>shell</Filter>
-    </ClInclude>
-    <ClInclude Include="..\..\..\SRC\element\shell\ShellMITC4.h">
-      <Filter>shell</Filter>
-    </ClInclude>
-    <ClInclude Include="..\..\..\SRC\element\shell\ShellMITC9.h">
-      <Filter>shell</Filter>
-    </ClInclude>
-    <ClInclude Include="..\..\..\SRC\element\shell\ASDShellQ4.h">
-      <Filter>shell</Filter>
-    </ClInclude>
-    <ClInclude Include="..\..\..\SRC\element\PFEMElement\PFEMElement2D.h">
-      <Filter>pfem</Filter>
-    </ClInclude>
-    <ClInclude Include="..\..\..\SRC\element\PFEMElement\PFEMElement2DBubble.h">
-      <Filter>pfem</Filter>
-    </ClInclude>
-    <ClInclude Include="..\..\..\SRC\element\PFEMElement\PFEMElement2DCompressible.h">
-      <Filter>pfem</Filter>
-    </ClInclude>
-    <ClInclude Include="..\..\..\SRC\element\PFEMElement\PFEMElement3D.h">
-      <Filter>pfem</Filter>
-    </ClInclude>
-    <ClInclude Include="..\..\..\SRC\element\PFEMElement\TclModelBuilder_addPFEMElement.h">
-      <Filter>pfem</Filter>
-    </ClInclude>
-    <ClInclude Include="..\..\..\SRC\element\HUelements\KikuchiBearing.h">
-      <Filter>HUelements</Filter>
-    </ClInclude>
-    <ClInclude Include="..\..\..\SRC\element\HUelements\MultipleNormalSpring.h">
-      <Filter>HUelements</Filter>
-    </ClInclude>
-    <ClInclude Include="..\..\..\SRC\element\HUelements\MultipleShearSpring.h">
-      <Filter>HUelements</Filter>
-    </ClInclude>
-    <ClInclude Include="..\..\..\SRC\element\HUelements\YamamotoBiaxialHDR.h">
-      <Filter>HUelements</Filter>
-    </ClInclude>
-    <ClInclude Include="..\..\..\SRC\element\NewElement.h">
-      <Filter>Header Files</Filter>
-    </ClInclude>
-    <ClInclude Include="..\..\..\SRC\element\frictionBearing\FPBearingPTV.h">
-      <Filter>frictionBearing</Filter>
-    </ClInclude>
-    <ClInclude Include="..\..\..\SRC\element\truss\N4BiaxialTruss.h">
-      <Filter>truss</Filter>
-    </ClInclude>
-    <ClInclude Include="..\..\..\SRC\element\shell\ShellDKGQ.h">
-      <Filter>shell</Filter>
-    </ClInclude>
-    <ClInclude Include="..\..\..\SRC\element\shell\ShellNLDKGQ.h">
-      <Filter>shell</Filter>
-    </ClInclude>
-    <ClInclude Include="..\..\..\SRC\element\XMUelements\AC3D8HexWithSensitivity.h">
-      <Filter>XMUelements</Filter>
-    </ClInclude>
-    <ClInclude Include="..\..\..\SRC\element\XMUelements\ASI3D8QuadWithSensitivity.h">
-      <Filter>XMUelements</Filter>
-    </ClInclude>
-    <ClInclude Include="..\..\..\SRC\element\XMUelements\AV3D4QuadWithSensitivity.h">
-      <Filter>XMUelements</Filter>
-    </ClInclude>
-    <ClInclude Include="..\..\..\SRC\element\XMUelements\VS3D4QuadWithSensitivity.h">
-      <Filter>XMUelements</Filter>
-    </ClInclude>
-    <ClInclude Include="..\..\..\SRC\element\UWelements\QuadBeamEmbedContact.h">
-      <Filter>UWelements</Filter>
-    </ClInclude>
-    <ClInclude Include="..\..\..\SRC\element\mvlem\MVLEM.h">
-      <Filter>mvlem</Filter>
-    </ClInclude>
-    <ClInclude Include="..\..\..\SRC\element\mvlem\SFI_MVLEM.h">
-      <Filter>mvlem</Filter>
-    </ClInclude>
-    <ClInclude Include="..\..\..\SRC\element\mvlem\MVLEM_3D.h">
-      <Filter>mvlem</Filter>
-    </ClInclude>
-    <ClInclude Include="..\..\..\SRC\element\mvlem\SFI_MVLEM_3D.h">
-      <Filter>mvlem</Filter>
-    </ClInclude>
-    <ClInclude Include="..\..\..\SRC\element\componentElement\ComponentElement2d.h">
-      <Filter>componentElement</Filter>
-    </ClInclude>
-    <ClInclude Include="..\..\..\SRC\element\elastomericBearing\ElastomericBearingBoucWenMod3d.h">
-      <Filter>elastomericBearing</Filter>
-    </ClInclude>
-    <ClInclude Include="..\..\..\SRC\coordTransformation\CorotCrdTransfWarping2d.h">
-      <Filter>crdTransf</Filter>
-    </ClInclude>
-    <ClInclude Include="..\..\..\SRC\element\forceBeamColumn\ElasticForceBeamColumnWarping2d.h">
-      <Filter>forceBeamColumn</Filter>
-    </ClInclude>
-    <ClInclude Include="..\..\..\SRC\element\forceBeamColumn\ForceBeamColumnWarping2d.h">
-      <Filter>forceBeamColumn</Filter>
-    </ClInclude>
-    <ClInclude Include="..\..\..\SRC\element\PFEMElement\BackgroundMesh.h">
-      <Filter>pfem</Filter>
-    </ClInclude>
-    <ClInclude Include="..\..\..\SRC\element\PFEMElement\LineMesh.h">
-      <Filter>pfem</Filter>
-    </ClInclude>
-    <ClInclude Include="..\..\..\SRC\element\PFEMElement\TriMesh.h">
-      <Filter>pfem</Filter>
-    </ClInclude>
-    <ClInclude Include="..\..\..\SRC\element\PFEMElement\TriangleMeshGenerator.h">
-      <Filter>pfem</Filter>
-    </ClInclude>
-    <ClInclude Include="..\..\..\SRC\element\PFEMElement\ParticleGroup.h">
-      <Filter>pfem</Filter>
-    </ClInclude>
-    <ClInclude Include="..\..\..\SRC\element\PFEMElement\PFEMElement2Dmini.h">
-      <Filter>pfem</Filter>
-    </ClInclude>
-    <ClInclude Include="..\..\..\SRC\element\PFEMElement\Particle.h">
-      <Filter>pfem</Filter>
-    </ClInclude>
-    <ClInclude Include="..\..\..\SRC\element\PFEMElement\PFEMElement2DFIC.h">
-      <Filter>pfem</Filter>
-    </ClInclude>
-    <ClInclude Include="..\..\..\OTHER\Triangle\triangle.h">
-      <Filter>pfem</Filter>
-    </ClInclude>
-    <ClInclude Include="..\..\..\SRC\element\shell\ShellDKGT.h">
-      <Filter>shell</Filter>
-    </ClInclude>
-    <ClInclude Include="..\..\..\SRC\element\shell\ShellNLDKGT.h">
-      <Filter>shell</Filter>
-    </ClInclude>
-    <ClInclude Include="..\..\..\SRC\element\catenaryCable\CatenaryCable.h">
-      <Filter>catenaryCable</Filter>
-    </ClInclude>
-    <ClInclude Include="..\..\..\SRC\element\forceBeamColumn\ForceBeamColumn2dThermal.h">
-      <Filter>forceBeamColumn</Filter>
-    </ClInclude>
-    <ClInclude Include="..\..\..\SRC\element\dispBeamColumn\DispBeamColumn2dThermal.h">
-      <Filter>dispBeamColumn</Filter>
-    </ClInclude>
-    <ClInclude Include="..\..\..\SRC\element\dispBeamColumn\DispBeamColumn3dThermal.h">
-      <Filter>dispBeamColumn</Filter>
-    </ClInclude>
-    <ClInclude Include="..\..\..\SRC\element\shell\ShellMITC4Thermal.h">
-      <Filter>shell</Filter>
-    </ClInclude>
-    <ClInclude Include="..\..\..\SRC\element\shell\ShellNLDKGQThermal.h">
-      <Filter>shell</Filter>
-    </ClInclude>
-    <ClInclude Include="..\..\..\SRC\element\dispBeamColumn\DispBeamColumn2dWithSensitivity.h">
-      <Filter>dispBeamColumn</Filter>
-    </ClInclude>
-    <ClInclude Include="..\..\..\SRC\element\dispBeamColumn\DispBeamColumn3dWithSensitivity.h">
-      <Filter>dispBeamColumn</Filter>
-    </ClInclude>
-    <ClInclude Include="..\..\..\SRC\element\shell\ShellANDeS.h">
-      <Filter>shell</Filter>
-    </ClInclude>
-    <ClInclude Include="..\..\..\SRC\element\dispBeamColumn\AxEqDispBeamColumn2d.h">
-      <Filter>dispBeamColumn</Filter>
-    </ClInclude>
-    <ClInclude Include="..\..\..\SRC\element\surfaceLoad\TriSurfaceLoad.h">
-      <Filter>surfaceLoad</Filter>
-    </ClInclude>
-    <ClInclude Include="..\..\..\SRC\element\tetrahedron\FourNodeTetrahedron.h">
-      <Filter>tetrahedron</Filter>
-    </ClInclude>
-    <ClInclude Include="..\..\..\SRC\element\tetrahedron\TenNodeTetrahedron.h">
-      <Filter>tetrahedron</Filter>
-    </ClInclude>
-    <ClInclude Include="..\..\..\SRC\element\UWelements\EmbeddedBeamInterfaceL.h">
-      <Filter>UWelements</Filter>
-    </ClInclude>
-    <ClInclude Include="..\..\..\SRC\element\UWelements\EmbeddedBeamInterfaceP.h">
-      <Filter>UWelements</Filter>
-    </ClInclude>
-    <ClInclude Include="..\..\..\SRC\element\UWelements\EmbeddedEPBeamInterface.h">
-      <Filter>UWelements</Filter>
-    </ClInclude>
-    <ClInclude Include="..\..\..\SRC\element\UWelements\Tcl_generateInterfacePoints.h">
-      <Filter>UWelements</Filter>
-    </ClInclude>
-    <ClInclude Include="..\..\..\SRC\element\PFEMElement\BackgroundDef.h">
-      <Filter>pfem</Filter>
-    </ClInclude>
-    <ClInclude Include="..\..\..\SRC\element\PFEMElement\HigherOrder.h">
-      <Filter>pfem</Filter>
-    </ClInclude>
-    <ClInclude Include="..\..\..\SRC\element\PFEMElement\LineMeshGenerator.h">
-      <Filter>pfem</Filter>
-    </ClInclude>
-    <ClInclude Include="..\..\..\SRC\element\PFEMElement\Mesh.h">
-      <Filter>pfem</Filter>
-    </ClInclude>
-    <ClInclude Include="..\..\..\SRC\element\PFEMElement\MINI.h">
-      <Filter>pfem</Filter>
-    </ClInclude>
-    <ClInclude Include="..\..\..\SRC\element\PFEMElement\PFEMElement2DQuasi.h">
-      <Filter>pfem</Filter>
-    </ClInclude>
-    <ClInclude Include="..\..\..\SRC\element\PFEMElement\PFEMElement3DBubble.h">
-      <Filter>pfem</Filter>
-    </ClInclude>
-    <ClInclude Include="..\..\..\SRC\element\PFEMElement\QuadMesh.h">
-      <Filter>pfem</Filter>
-    </ClInclude>
-    <ClInclude Include="..\..\..\SRC\element\PFEMElement\QuadMeshGenerator.h">
-      <Filter>pfem</Filter>
-    </ClInclude>
-    <ClInclude Include="..\..\..\SRC\element\PFEMElement\TaylorHood2D.h">
-      <Filter>pfem</Filter>
-    </ClInclude>
-    <ClInclude Include="..\..\..\SRC\element\PFEMElement\TetMesh.h">
-      <Filter>pfem</Filter>
-    </ClInclude>
-    <ClInclude Include="..\..\..\SRC\element\PFEMElement\TetMeshGenerator.h">
-      <Filter>pfem</Filter>
-    </ClInclude>
-    <ClInclude Include="..\..\..\SRC\element\PFEMElement\TriGaussPoints.h">
-      <Filter>pfem</Filter>
-    </ClInclude>
-    <ClInclude Include="..\..\..\OTHER\tetgen1.4.3\tetgen.h">
-      <Filter>pfem</Filter>
-    </ClInclude>
-    <ClInclude Include="..\..\..\SRC\element\absorbentBoundaries\LysmerTriangle.h">
-      <Filter>absorbentBoundaries</Filter>
-    </ClInclude>
-    <ClInclude Include="..\..\..\SRC\element\absorbentBoundaries\ASDAbsorbingBoundary2D.h">
-      <Filter>absorbentBoundaries</Filter>
-    </ClInclude>
-    <ClInclude Include="..\..\..\SRC\element\absorbentBoundaries\ASDAbsorbingBoundary3D.h">
-      <Filter>absorbentBoundaries</Filter>
-    </ClInclude>
-    <ClInclude Include="..\..\..\SRC\element\dispBeamColumn\DispBeamColumnNL2d.h">
-      <Filter>dispBeamColumn</Filter>
-    </ClInclude>
-    <ClInclude Include="..\..\..\SRC\element\elasticBeamColumn\WheelRail.h">
-      <Filter>elasticBeamColumn</Filter>
-    </ClInclude>
-    <ClInclude Include="..\..\..\SRC\element\dispBeamColumn\TimoshenkoBeamColumn2d.h">
-      <Filter>dispBeamColumn</Filter>
-    </ClInclude>
-    <ClInclude Include="..\..\..\SRC\element\twoNodeLink\LinearElasticSpring.h">
-      <Filter>twoNodeLink</Filter>
-    </ClInclude>
-    <ClInclude Include="..\..\..\SRC\element\twoNodeLink\Inerter.h">
-      <Filter>twoNodeLink</Filter>
-    </ClInclude>
-    <ClInclude Include="..\..\..\SRC\element\ExternalElement.h">
-      <Filter>Header Files</Filter>
-    </ClInclude>
-    <ClInclude Include="..\..\..\SRC\element\gradientInelasticBeamColumn\GradientInelasticBeamColumn2d.h">
-      <Filter>gradientInelasticBeamColumn</Filter>
-    </ClInclude>
-    <ClInclude Include="..\..\..\SRC\element\gradientInelasticBeamColumn\GradientInelasticBeamColumn3d.h">
-      <Filter>gradientInelasticBeamColumn</Filter>
-    </ClInclude>
-    <ClInclude Include="..\..\..\SRC\element\forceBeamColumn\SimpsonBeamIntegration.h">
-      <Filter>forceBeamColumn\beamIntegration</Filter>
-    </ClInclude>
-    <ClInclude Include="..\..\..\SRC\element\joint\LehighJoint2d.h">
-      <Filter>joint</Filter>
-    </ClInclude>
-    <ClInclude Include="..\..\..\SRC\element\mixedBeamColumn\MixedBeamColumn2d.h">
-      <Filter>mixedBeamColumn</Filter>
-    </ClInclude>
-    <ClInclude Include="..\..\..\SRC\element\mixedBeamColumn\MixedBeamColumn3d.h">
-      <Filter>mixedBeamColumn</Filter>
-    </ClInclude>
-    <ClInclude Include="..\..\..\SRC\element\PFEMElement\PFEMContact2D.h">
-      <Filter>pfem</Filter>
-    </ClInclude>
-    <ClInclude Include="..\..\..\SRC\element\forceBeamColumn\ForceBeamColumnCBDI3d.h">
-      <Filter>forceBeamColumn</Filter>
-    </ClInclude>
-    <ClInclude Include="..\..\..\SRC\element\fourNodeQuad\EightNodeQuad.h">
-      <Filter>quad</Filter>
-    </ClInclude>
-    <ClInclude Include="..\..\..\SRC\element\fourNodeQuad\NineNodeQuad.h">
-      <Filter>quad</Filter>
-    </ClInclude>
-    <ClInclude Include="..\..\..\SRC\element\fourNodeQuad\SixNodeTri.h">
-      <Filter>triangle</Filter>
-    </ClInclude>
-    <ClInclude Include="..\..\..\SRC\element\PML\PML2D.h">
-      <Filter>PML</Filter>
-    </ClInclude>
-    <ClInclude Include="..\..\..\SRC\element\PML\PML3D.h">
-      <Filter>PML</Filter>
-    </ClInclude>
-    <ClInclude Include="..\..\..\SRC\element\PML\PML2D_3.h">
-      <Filter>PML</Filter>
-    </ClInclude>
-    <ClInclude Include="..\..\..\SRC\element\PML\PML2D_5.h">
-      <Filter>PML</Filter>
-    </ClInclude>
-    <ClInclude Include="..\..\..\SRC\element\PML\PML2DVISCOUS.h">
-      <Filter>PML</Filter>
-    </ClInclude>
-    <ClInclude Include="..\..\..\SRC\element\RockingBC\RockingBC.h">
-      <Filter>RockingBC</Filter>
-    </ClInclude>
-    <ClInclude Include="..\..\..\SRC\element\CEqElement\ASDEmbeddedNodeElement.h">
-      <Filter>CEqElement</Filter>
-    </ClInclude>
-    <ClInclude Include="..\..\..\SRC\coordTransformation\CorotCrdTransfWarping3d.h">
-      <Filter>crdTransf</Filter>
-    </ClInclude>
-    <ClInclude Include="..\..\..\SRC\element\elasticBeamColumn\ElasticBeamWarping3d.h">
-      <Filter>elasticBeamColumn</Filter>
-    </ClInclude>
-    <ClInclude Include="..\..\..\SRC\element\dispBeamColumn\DispBeamColumnWarping3d.h">
-      <Filter>dispBeamColumn</Filter>
-    </ClInclude>
-    <ClInclude Include="..\..\..\SRC\element\dispBeamColumn\DispBeamColumnAsym3d.h">
-      <Filter>dispBeamColumn</Filter>
-    </ClInclude>
-    <ClInclude Include="..\..\..\SRC\element\mixedBeamColumn\MixedBeamColumnAsym3d.h">
-      <Filter>mixedBeamColumn</Filter>
-    </ClInclude>
-    <ClInclude Include="..\..\..\SRC\element\truss\InertiaTruss.h">
-      <Filter>truss</Filter>
-    </ClInclude>
-    <ClInclude Include="..\..\..\SRC\element\masonry\BeamGT.h">
-      <Filter>masonry</Filter>
-    </ClInclude>
-    <ClInclude Include="..\..\..\SRC\element\masonry\MasonPan3D.h">
-      <Filter>masonry</Filter>
-    </ClInclude>
-    <ClInclude Include="..\..\..\SRC\element\masonry\MasonPan12.h">
-      <Filter>masonry</Filter>
-    </ClInclude>
-    <ClInclude Include="..\..\..\SRC\element\IGA\IGAKLShell.h">
-      <Filter>IGA</Filter>
-    </ClInclude>
-    <ClInclude Include="..\..\..\SRC\element\IGA\IGAKLShell_BendingStrip.h">
-      <Filter>IGA</Filter>
-    </ClInclude>
-    <ClInclude Include="..\..\..\SRC\element\dispBeamColumn\TimoshenkoBeamColumn3d.h">
-      <Filter>dispBeamColumn</Filter>
-    </ClInclude>
-    <ClInclude Include="..\..\..\SRC\element\forceBeamColumn\ConcentratedPlasticityBeamIntegration.h">
-      <Filter>forceBeamColumn\beamIntegration</Filter>
-    </ClInclude>
-    <ClInclude Include="..\..\..\SRC\element\forceBeamColumn\ConcentratedCurvatureBeamIntegration.h">
-      <Filter>forceBeamColumn\beamIntegration</Filter>
-    </ClInclude>
-    <ClInclude Include="..\..\..\SRC\element\mvlem\E_SFI.h">
-      <Filter>mvlem</Filter>
-    </ClInclude>
-    <ClInclude Include="..\..\..\SRC\element\mvlem\E_SFI_MVLEM_3D.h">
-      <Filter>mvlem</Filter>
-    </ClInclude>
-    <ClInclude Include="..\..\..\SRC\element\PML\PML2D_12.h">
-      <Filter>Header Files</Filter>
-    </ClInclude>
-<<<<<<< HEAD
-    <ClInclude Include="..\..\..\SRC\element\mefi\MEFI.h">
-      <Filter>mefi</Filter>
-=======
-    <ClInclude Include="..\..\..\SRC\element\elasticBeamColumn\ModElasticBeam3d.h">
-      <Filter>elasticBeamColumn</Filter>
->>>>>>> 579a3c03
-    </ClInclude>
-  </ItemGroup>
+﻿<?xml version="1.0" encoding="utf-8"?>
+<Project ToolsVersion="4.0" xmlns="http://schemas.microsoft.com/developer/msbuild/2003">
+  <ItemGroup>
+    <Filter Include="Source Files">
+      <UniqueIdentifier>{8dc53ba4-a20a-4427-bf11-babe5c15d07e}</UniqueIdentifier>
+      <Extensions>cpp;c;cxx;rc;def;r;odl;idl;hpj;bat</Extensions>
+    </Filter>
+    <Filter Include="Header Files">
+      <UniqueIdentifier>{4c774e8e-ce1c-4ee6-a77b-796f64208534}</UniqueIdentifier>
+      <Extensions>h;hpp;hxx;hm;inl</Extensions>
+    </Filter>
+    <Filter Include="truss">
+      <UniqueIdentifier>{4d6200e6-10d3-4c65-9db2-8f4a128940f9}</UniqueIdentifier>
+    </Filter>
+    <Filter Include="feap">
+      <UniqueIdentifier>{d6824d8c-f5f0-449c-bc5c-4a55c342871e}</UniqueIdentifier>
+    </Filter>
+    <Filter Include="zeroLength">
+      <UniqueIdentifier>{c2413ced-fd89-47ec-a53c-7c50d9fbeda0}</UniqueIdentifier>
+    </Filter>
+    <Filter Include="crdTransf">
+      <UniqueIdentifier>{db97fed4-cb21-4af2-a581-225349957f04}</UniqueIdentifier>
+    </Filter>
+    <Filter Include="quad">
+      <UniqueIdentifier>{59b81d90-87a0-4a4b-a9c5-18d28dd3042a}</UniqueIdentifier>
+    </Filter>
+    <Filter Include="elasticBeamColumn">
+      <UniqueIdentifier>{76b08a0c-6603-44ab-a9ab-0a7d7e6d2a8a}</UniqueIdentifier>
+    </Filter>
+    <Filter Include="brick">
+      <UniqueIdentifier>{16f81571-87c3-4448-8bca-9305cf114483}</UniqueIdentifier>
+    </Filter>
+    <Filter Include="dispBeamColumn">
+      <UniqueIdentifier>{8035f8de-4409-40dd-86bf-4a2b940a4a15}</UniqueIdentifier>
+    </Filter>
+    <Filter Include="joint">
+      <UniqueIdentifier>{33c5b810-f197-4bf6-b6f1-bb4f417867dd}</UniqueIdentifier>
+    </Filter>
+    <Filter Include="ulBeamColumn">
+      <UniqueIdentifier>{3f3077a6-1e37-491e-899e-b5f6fd7b2c41}</UniqueIdentifier>
+    </Filter>
+    <Filter Include="forceBeamColumn">
+      <UniqueIdentifier>{1ef69e6e-4d94-49bc-8bbb-a5cc9134a52b}</UniqueIdentifier>
+    </Filter>
+    <Filter Include="forceBeamColumn\beamIntegration">
+      <UniqueIdentifier>{c7b2f79d-b62a-4d66-b614-7ea05cad8aa9}</UniqueIdentifier>
+    </Filter>
+    <Filter Include="nonlinearBeamColumn">
+      <UniqueIdentifier>{1611a2ae-725f-481e-ba94-013664af7bb5}</UniqueIdentifier>
+    </Filter>
+    <Filter Include="nonlinearBeamColumn\matrixutil">
+      <UniqueIdentifier>{608c6a97-eb5c-49d8-8b43-f44d9aac6eb3}</UniqueIdentifier>
+    </Filter>
+    <Filter Include="nonlinearBeamColumn\quadrule">
+      <UniqueIdentifier>{dc875f73-4900-4ae7-a177-34d5a3f51385}</UniqueIdentifier>
+    </Filter>
+    <Filter Include="up">
+      <UniqueIdentifier>{34b2aa0b-78b0-4d40-a9c5-459062d2f200}</UniqueIdentifier>
+    </Filter>
+    <Filter Include="dispBeamColumnInt">
+      <UniqueIdentifier>{9fa61ba6-4a0d-419a-9757-c26843b63dbe}</UniqueIdentifier>
+    </Filter>
+    <Filter Include="generic">
+      <UniqueIdentifier>{8835abac-54af-40b7-a9cb-01c1b0c1002d}</UniqueIdentifier>
+    </Filter>
+    <Filter Include="twoNodeLink">
+      <UniqueIdentifier>{f7afb4ff-8b91-4c4c-8013-ee37063f770b}</UniqueIdentifier>
+    </Filter>
+    <Filter Include="adapter">
+      <UniqueIdentifier>{77b7081d-75e4-4e7b-a201-33ff4cb77c42}</UniqueIdentifier>
+    </Filter>
+    <Filter Include="elastomericBearing">
+      <UniqueIdentifier>{b4905908-3711-4bd7-8ad7-de7f01b668d2}</UniqueIdentifier>
+    </Filter>
+    <Filter Include="frictionBearing">
+      <UniqueIdentifier>{301140e6-b43e-4fa5-a933-9b2ffa1a66a8}</UniqueIdentifier>
+    </Filter>
+    <Filter Include="frictionBearing\frictionModel">
+      <UniqueIdentifier>{af576cab-4129-41e3-87a4-e15de1de56c9}</UniqueIdentifier>
+    </Filter>
+    <Filter Include="pyMacro">
+      <UniqueIdentifier>{295b84c9-249b-459e-9834-ba15b4e56ead}</UniqueIdentifier>
+    </Filter>
+    <Filter Include="surfaceLoad">
+      <UniqueIdentifier>{c4fc2b62-f666-4933-b1bc-0335ea53fb76}</UniqueIdentifier>
+    </Filter>
+    <Filter Include="UWelements">
+      <UniqueIdentifier>{9717ffed-3174-4878-b385-940a387626a9}</UniqueIdentifier>
+    </Filter>
+    <Filter Include="triangle">
+      <UniqueIdentifier>{c1f531f9-4544-47ae-9c69-19ed46dd3e98}</UniqueIdentifier>
+    </Filter>
+    <Filter Include="shell">
+      <UniqueIdentifier>{40ea145c-9bb4-4070-bfd4-f83f708d0c0d}</UniqueIdentifier>
+    </Filter>
+    <Filter Include="pfem">
+      <UniqueIdentifier>{00e72745-28b6-47a8-b8e1-04f2a25c02c1}</UniqueIdentifier>
+    </Filter>
+    <Filter Include="HUelements">
+      <UniqueIdentifier>{5098eaf3-05b5-4c65-8a81-a2b545b7482b}</UniqueIdentifier>
+    </Filter>
+    <Filter Include="XMUelements">
+      <UniqueIdentifier>{24473406-20f3-4a25-9f2b-1e4f17b774a0}</UniqueIdentifier>
+    </Filter>
+    <Filter Include="mvlem">
+      <UniqueIdentifier>{192f6adf-59e2-4e68-8259-4093172b605a}</UniqueIdentifier>
+    </Filter>
+    <Filter Include="componentElement">
+      <UniqueIdentifier>{3c5b233e-0ad7-418e-bf3b-9ad6e0c6e47c}</UniqueIdentifier>
+    </Filter>
+    <Filter Include="catenaryCable">
+      <UniqueIdentifier>{1da57574-6bdf-44c2-b363-afb3d416e9ad}</UniqueIdentifier>
+    </Filter>
+    <Filter Include="tetrahedron">
+      <UniqueIdentifier>{9ea02351-3bae-4523-b1f6-2a3ea9a7a393}</UniqueIdentifier>
+    </Filter>
+    <Filter Include="absorbentBoundaries">
+      <UniqueIdentifier>{1b806f65-5bd2-4429-9294-d36935d459e3}</UniqueIdentifier>
+    </Filter>
+    <Filter Include="gradientInelasticBeamColumn">
+      <UniqueIdentifier>{516fa8a8-dc2b-4a36-a664-8524314d4ce9}</UniqueIdentifier>
+    </Filter>
+    <Filter Include="mixedBeamColumn">
+      <UniqueIdentifier>{a6ea196c-ed72-411c-ad9b-6628b144ecaa}</UniqueIdentifier>
+    </Filter>
+    <Filter Include="PML">
+      <UniqueIdentifier>{177437c1-92ba-4883-b10c-e8a9b85d02ae}</UniqueIdentifier>
+    </Filter>
+    <Filter Include="RockingBC">
+      <UniqueIdentifier>{962a9734-043f-43c1-8e90-1a79eeef085f}</UniqueIdentifier>
+    </Filter>
+    <Filter Include="masonry">
+      <UniqueIdentifier>{61bce605-5c0a-4311-b059-28f47dbe6364}</UniqueIdentifier>
+    </Filter>
+    <Filter Include="CEqElement">
+      <UniqueIdentifier>{44a1f5d6-7e75-44f5-a5a5-b79b65801b24}</UniqueIdentifier>
+    </Filter>
+    <Filter Include="IGA">
+      <UniqueIdentifier>{3849edad-2941-4fc1-bec5-ebe8e05b7ba1}</UniqueIdentifier>
+    </Filter>
+    <Filter Include="damping">
+      <UniqueIdentifier>{d9c89d0b-b0ee-498a-bc11-9303c8b7338b}</UniqueIdentifier>
+    </Filter>
+    <Filter Include="mefi">
+      <UniqueIdentifier>{433d184e-6963-4d36-8e44-f5345a43fc5f}</UniqueIdentifier>
+    </Filter>
+  </ItemGroup>
+  <ItemGroup>
+    <ClCompile Include="..\..\..\SRC\element\Element.cpp">
+      <Filter>Source Files</Filter>
+    </ClCompile>
+    <ClCompile Include="..\..\..\SRC\element\ElementalLoad.cpp">
+      <Filter>Source Files</Filter>
+    </ClCompile>
+    <ClCompile Include="..\..\..\SRC\element\Information.cpp">
+      <Filter>Source Files</Filter>
+    </ClCompile>
+    <ClCompile Include="..\..\..\SRC\element\TclElementCommands.cpp">
+      <Filter>Source Files</Filter>
+    </ClCompile>
+    <ClCompile Include="..\..\..\SRC\element\WrapperElement.cpp">
+      <Filter>Source Files</Filter>
+    </ClCompile>
+    <ClCompile Include="..\..\..\SRC\element\truss\CorotTruss.cpp">
+      <Filter>truss</Filter>
+    </ClCompile>
+    <ClCompile Include="..\..\..\SRC\element\truss\CorotTruss2.cpp">
+      <Filter>truss</Filter>
+    </ClCompile>
+    <ClCompile Include="..\..\..\Src\element\truss\CorotTrussSection.cpp">
+      <Filter>truss</Filter>
+    </ClCompile>
+    <ClCompile Include="..\..\..\SRC\element\truss\Truss.cpp">
+      <Filter>truss</Filter>
+    </ClCompile>
+    <ClCompile Include="..\..\..\SRC\element\truss\Truss2.cpp">
+      <Filter>truss</Filter>
+    </ClCompile>
+    <ClCompile Include="..\..\..\SRC\element\truss\TrussSection.cpp">
+      <Filter>truss</Filter>
+    </ClCompile>
+    <ClCompile Include="..\..\..\SRC\element\feap\TclFeapElementCommand.cpp">
+      <Filter>feap</Filter>
+    </ClCompile>
+    <ClCompile Include="..\..\..\SRC\element\feap\fElement.cpp">
+      <Filter>feap</Filter>
+    </ClCompile>
+    <ClCompile Include="..\..\..\SRC\element\feap\fElmt02.cpp">
+      <Filter>feap</Filter>
+    </ClCompile>
+    <ClCompile Include="..\..\..\SRC\element\zeroLength\CoupledZeroLength.cpp">
+      <Filter>zeroLength</Filter>
+    </ClCompile>
+    <ClCompile Include="..\..\..\SRC\element\zeroLength\TclZeroLength.cpp">
+      <Filter>zeroLength</Filter>
+    </ClCompile>
+    <ClCompile Include="..\..\..\SRC\element\zeroLength\ZeroLength.cpp">
+      <Filter>zeroLength</Filter>
+    </ClCompile>
+    <ClCompile Include="..\..\..\SRC\element\zeroLength\ZeroLengthVG_HG.cpp">
+      <Filter>zeroLength</Filter>
+    </ClCompile>
+    <ClCompile Include="..\..\..\SRC\element\zeroLength\ZeroLengthContact2D.cpp">
+      <Filter>zeroLength</Filter>
+    </ClCompile>
+    <ClCompile Include="..\..\..\SRC\element\zeroLength\ZeroLengthContact3D.cpp">
+      <Filter>zeroLength</Filter>
+    </ClCompile>
+    <ClCompile Include="..\..\..\SRC\element\zeroLength\ZeroLengthContactASDimplex.cpp">
+      <Filter>zeroLength</Filter>
+    </ClCompile>
+    <ClCompile Include="..\..\..\SRC\element\zeroLength\ZeroLengthContactNTS2D.cpp">
+      <Filter>zeroLength</Filter>
+    </ClCompile>
+    <ClCompile Include="..\..\..\SRC\element\zeroLength\ZeroLengthImpact3D.cpp">
+      <Filter>zeroLength</Filter>
+    </ClCompile>
+    <ClCompile Include="..\..\..\SRC\element\zeroLength\ZeroLengthInterface2D.cpp">
+      <Filter>zeroLength</Filter>
+    </ClCompile>
+    <ClCompile Include="..\..\..\SRC\element\zeroLength\ZeroLengthND.cpp">
+      <Filter>zeroLength</Filter>
+    </ClCompile>
+    <ClCompile Include="..\..\..\SRC\element\zeroLength\ZeroLengthRocking.cpp">
+      <Filter>zeroLength</Filter>
+    </ClCompile>
+    <ClCompile Include="..\..\..\SRC\element\zeroLength\ZeroLengthSection.cpp">
+      <Filter>zeroLength</Filter>
+    </ClCompile>
+    <ClCompile Include="..\..\..\SRC\coordTransformation\CorotCrdTransf2d.cpp">
+      <Filter>crdTransf</Filter>
+    </ClCompile>
+    <ClCompile Include="..\..\..\SRC\coordTransformation\CorotCrdTransf3d.cpp">
+      <Filter>crdTransf</Filter>
+    </ClCompile>
+    <ClCompile Include="..\..\..\SRC\coordTransformation\CrdTransf.cpp">
+      <Filter>crdTransf</Filter>
+    </ClCompile>
+    <ClCompile Include="..\..\..\SRC\coordTransformation\LinearCrdTransf2d.cpp">
+      <Filter>crdTransf</Filter>
+    </ClCompile>
+    <ClCompile Include="..\..\..\SRC\coordTransformation\LinearCrdTransf3d.cpp">
+      <Filter>crdTransf</Filter>
+    </ClCompile>
+    <ClCompile Include="..\..\..\SRC\coordTransformation\PDeltaCrdTransf2d.cpp">
+      <Filter>crdTransf</Filter>
+    </ClCompile>
+    <ClCompile Include="..\..\..\SRC\coordTransformation\PDeltaCrdTransf3d.cpp">
+      <Filter>crdTransf</Filter>
+    </ClCompile>
+    <ClCompile Include="..\..\..\SRC\coordTransformation\TclGeomTransfCommand.cpp">
+      <Filter>crdTransf</Filter>
+    </ClCompile>
+    <ClCompile Include="..\..\..\SRC\element\fourNodeQuad\ConstantPressureVolumeQuad.cpp">
+      <Filter>quad</Filter>
+    </ClCompile>
+    <ClCompile Include="..\..\..\SRC\element\fourNodeQuad\EnhancedQuad.cpp">
+      <Filter>quad</Filter>
+    </ClCompile>
+    <ClCompile Include="..\..\..\SRC\element\fourNodeQuad\FourNodeQuad.cpp">
+      <Filter>quad</Filter>
+    </ClCompile>
+    <ClCompile Include="..\..\..\SRC\element\fourNodeQuad\FourNodeQuad3d.cpp">
+      <Filter>quad</Filter>
+    </ClCompile>
+    <ClCompile Include="..\..\..\SRC\element\fourNodeQuad\FourNodeQuadWithSensitivity.cpp">
+      <Filter>quad</Filter>
+    </ClCompile>
+    <ClCompile Include="..\..\..\SRC\element\fourNodeQuad\NineNodeMixedQuad.cpp">
+      <Filter>quad</Filter>
+    </ClCompile>
+    <ClCompile Include="..\..\..\SRC\element\PML\PML2D.cpp">
+      <Filter>PML</Filter>
+    </ClCompile>
+    <ClCompile Include="..\..\..\SRC\element\PML\PML3D.cpp">
+      <Filter>PML</Filter>
+    </ClCompile>
+    <ClCompile Include="..\..\..\SRC\element\PML\PML2D_3.cpp">
+      <Filter>PML</Filter>
+    </ClCompile>
+    <ClCompile Include="..\..\..\SRC\element\PML\PML2D_5.cpp">
+      <Filter>PML</Filter>
+    </ClCompile>
+    <ClCompile Include="..\..\..\SRC\element\PML\PML2D_12.cpp">
+      <Filter>PML</Filter>
+    </ClCompile>
+    <ClCompile Include="..\..\..\SRC\element\PML\PML2DVISCOUS.cpp">
+      <Filter>PML</Filter>
+    </ClCompile>
+    <ClCompile Include="..\..\..\SRC\element\fourNodeQuad\TclFourNodeQuadCommand.cpp">
+      <Filter>quad</Filter>
+    </ClCompile>
+    <ClCompile Include="..\..\..\SRC\element\elasticBeamColumn\ElasticBeam2d.cpp">
+      <Filter>elasticBeamColumn</Filter>
+    </ClCompile>
+    <ClCompile Include="..\..\..\SRC\element\elasticBeamColumn\ElasticBeam3d.cpp">
+      <Filter>elasticBeamColumn</Filter>
+    </ClCompile>
+    <ClCompile Include="..\..\..\SRC\element\elasticBeamColumn\ElasticTimoshenkoBeam2d.cpp">
+      <Filter>elasticBeamColumn</Filter>
+    </ClCompile>
+    <ClCompile Include="..\..\..\SRC\element\elasticBeamColumn\ElasticTimoshenkoBeam3d.cpp">
+      <Filter>elasticBeamColumn</Filter>
+    </ClCompile>
+    <ClCompile Include="..\..\..\SRC\element\elasticBeamColumn\ModElasticBeam2d.cpp">
+      <Filter>elasticBeamColumn</Filter>
+    </ClCompile>
+    <ClCompile Include="..\..\..\SRC\element\brick\BbarBrick.cpp">
+      <Filter>brick</Filter>
+    </ClCompile>
+    <ClCompile Include="..\..\..\SRC\element\brick\BbarBrickWithSensitivity.cpp">
+      <Filter>brick</Filter>
+    </ClCompile>
+    <ClCompile Include="..\..\..\SRC\element\brick\Brick.cpp">
+      <Filter>brick</Filter>
+    </ClCompile>
+    <ClCompile Include="..\..\..\SRC\element\brick\TclBrickCommand.cpp">
+      <Filter>brick</Filter>
+    </ClCompile>
+    <ClCompile Include="..\..\..\SRC\element\brick\TclTwenty_Node_BrickCommand.cpp">
+      <Filter>brick</Filter>
+    </ClCompile>
+    <ClCompile Include="..\..\..\SRC\element\brick\Twenty_Node_Brick.cpp">
+      <Filter>brick</Filter>
+    </ClCompile>
+    <ClCompile Include="..\..\..\SRC\element\brick\shp3d.cpp">
+      <Filter>brick</Filter>
+    </ClCompile>
+    <ClCompile Include="..\..\..\SRC\element\dispBeamColumn\DispBeamColumn2d.cpp">
+      <Filter>dispBeamColumn</Filter>
+    </ClCompile>
+    <ClCompile Include="..\..\..\SRC\element\dispBeamColumn\DispBeamColumn2dWithSensitivity.cpp">
+      <Filter>dispBeamColumn</Filter>
+    </ClCompile>
+    <ClCompile Include="..\..\..\SRC\element\dispBeamColumn\DispBeamColumn3d.cpp">
+      <Filter>dispBeamColumn</Filter>
+    </ClCompile>
+    <ClCompile Include="..\..\..\SRC\element\dispBeamColumn\DispBeamColumn3dWithSensitivity.cpp">
+      <Filter>dispBeamColumn</Filter>
+    </ClCompile>
+    <ClCompile Include="..\..\..\SRC\element\joint\BeamColumnJoint2d.cpp">
+      <Filter>joint</Filter>
+    </ClCompile>
+    <ClCompile Include="..\..\..\SRC\element\joint\BeamColumnJoint3d.cpp">
+      <Filter>joint</Filter>
+    </ClCompile>
+    <ClCompile Include="..\..\..\SRC\element\joint\ElasticTubularJoint.cpp">
+      <Filter>joint</Filter>
+    </ClCompile>
+    <ClCompile Include="..\..\..\Src\element\joint\Joint2D.cpp">
+      <Filter>joint</Filter>
+    </ClCompile>
+    <ClCompile Include="..\..\..\SRC\element\joint\Joint3D.cpp">
+      <Filter>joint</Filter>
+    </ClCompile>
+    <ClCompile Include="..\..\..\Src\element\joint\MP_Joint2D.cpp">
+      <Filter>joint</Filter>
+    </ClCompile>
+    <ClCompile Include="..\..\..\SRC\element\joint\MP_Joint3D.cpp">
+      <Filter>joint</Filter>
+    </ClCompile>
+    <ClCompile Include="..\..\..\SRC\element\joint\TclBeamColumnJointCommand.cpp">
+      <Filter>joint</Filter>
+    </ClCompile>
+    <ClCompile Include="..\..\..\Src\element\joint\TclJoint2dCommand.cpp">
+      <Filter>joint</Filter>
+    </ClCompile>
+    <ClCompile Include="..\..\..\SRC\element\joint\TclJoint3dCommand.cpp">
+      <Filter>joint</Filter>
+    </ClCompile>
+    <ClCompile Include="..\..\..\SRC\element\updatedLagrangianBeamColumn\BilinearCyclic.cpp">
+      <Filter>ulBeamColumn</Filter>
+    </ClCompile>
+    <ClCompile Include="..\..\..\SRC\element\updatedLagrangianBeamColumn\CyclicModel.cpp">
+      <Filter>ulBeamColumn</Filter>
+    </ClCompile>
+    <ClCompile Include="..\..\..\SRC\element\updatedLagrangianBeamColumn\Elastic2DGNL.cpp">
+      <Filter>ulBeamColumn</Filter>
+    </ClCompile>
+    <ClCompile Include="..\..\..\SRC\element\updatedLagrangianBeamColumn\Inelastic2DYS01.cpp">
+      <Filter>ulBeamColumn</Filter>
+    </ClCompile>
+    <ClCompile Include="..\..\..\SRC\element\updatedLagrangianBeamColumn\Inelastic2DYS02.cpp">
+      <Filter>ulBeamColumn</Filter>
+    </ClCompile>
+    <ClCompile Include="..\..\..\SRC\element\updatedLagrangianBeamColumn\Inelastic2DYS03.cpp">
+      <Filter>ulBeamColumn</Filter>
+    </ClCompile>
+    <ClCompile Include="..\..\..\SRC\element\updatedLagrangianBeamColumn\InelasticYS2DGNL.cpp">
+      <Filter>ulBeamColumn</Filter>
+    </ClCompile>
+    <ClCompile Include="..\..\..\SRC\element\updatedLagrangianBeamColumn\LinearCyclic.cpp">
+      <Filter>ulBeamColumn</Filter>
+    </ClCompile>
+    <ClCompile Include="..\..\..\SRC\element\updatedLagrangianBeamColumn\QuadraticCyclic.cpp">
+      <Filter>ulBeamColumn</Filter>
+    </ClCompile>
+    <ClCompile Include="..\..\..\SRC\element\updatedLagrangianBeamColumn\TclCyclicModelCommands.cpp">
+      <Filter>ulBeamColumn</Filter>
+    </ClCompile>
+    <ClCompile Include="..\..\..\SRC\element\updatedLagrangianBeamColumn\TclElement2dGNL.cpp">
+      <Filter>ulBeamColumn</Filter>
+    </ClCompile>
+    <ClCompile Include="..\..\..\SRC\element\updatedLagrangianBeamColumn\TclElement2dYS.cpp">
+      <Filter>ulBeamColumn</Filter>
+    </ClCompile>
+    <ClCompile Include="..\..\..\SRC\element\updatedLagrangianBeamColumn\UpdatedLagrangianBeam2D.cpp">
+      <Filter>ulBeamColumn</Filter>
+    </ClCompile>
+    <ClCompile Include="..\..\..\SRC\element\forceBeamColumn\ElasticForceBeamColumn2d.cpp">
+      <Filter>forceBeamColumn</Filter>
+    </ClCompile>
+    <ClCompile Include="..\..\..\SRC\element\forceBeamColumn\ElasticForceBeamColumn3d.cpp">
+      <Filter>forceBeamColumn</Filter>
+    </ClCompile>
+    <ClCompile Include="..\..\..\SRC\element\forceBeamColumn\ForceBeamColumn2d.cpp">
+      <Filter>forceBeamColumn</Filter>
+    </ClCompile>
+    <ClCompile Include="..\..\..\SRC\element\forceBeamColumn\ForceBeamColumn3d.cpp">
+      <Filter>forceBeamColumn</Filter>
+    </ClCompile>
+    <ClCompile Include="..\..\..\SRC\element\forceBeamColumn\ForceBeamColumnCBDI2d.cpp">
+      <Filter>forceBeamColumn</Filter>
+    </ClCompile>
+    <ClCompile Include="..\..\..\SRC\element\forceBeamColumn\TclForceBeamColumnCommand.cpp">
+      <Filter>forceBeamColumn</Filter>
+    </ClCompile>
+    <ClCompile Include="..\..\..\SRC\element\forceBeamColumn\BeamIntegration.cpp">
+      <Filter>forceBeamColumn\beamIntegration</Filter>
+    </ClCompile>
+    <ClCompile Include="..\..\..\SRC\element\forceBeamColumn\CompositeSimpsonBeamIntegration.cpp">
+      <Filter>forceBeamColumn\beamIntegration</Filter>
+    </ClCompile>
+    <ClCompile Include="..\..\..\SRC\element\forceBeamColumn\DistHingeIntegration.cpp">
+      <Filter>forceBeamColumn\beamIntegration</Filter>
+    </ClCompile>
+    <ClCompile Include="..\..\..\SRC\element\forceBeamColumn\FixedLocationBeamIntegration.cpp">
+      <Filter>forceBeamColumn\beamIntegration</Filter>
+    </ClCompile>
+    <ClCompile Include="..\..\..\SRC\element\forceBeamColumn\HingeEndpointBeamIntegration.cpp">
+      <Filter>forceBeamColumn\beamIntegration</Filter>
+    </ClCompile>
+    <ClCompile Include="..\..\..\SRC\element\forceBeamColumn\HingeMidpointBeamIntegration.cpp">
+      <Filter>forceBeamColumn\beamIntegration</Filter>
+    </ClCompile>
+    <ClCompile Include="..\..\..\SRC\element\forceBeamColumn\HingeRadauBeamIntegration.cpp">
+      <Filter>forceBeamColumn\beamIntegration</Filter>
+    </ClCompile>
+    <ClCompile Include="..\..\..\SRC\element\forceBeamColumn\HingeRadauTwoBeamIntegration.cpp">
+      <Filter>forceBeamColumn\beamIntegration</Filter>
+    </ClCompile>
+    <ClCompile Include="..\..\..\SRC\element\forceBeamColumn\LegendreBeamIntegration.cpp">
+      <Filter>forceBeamColumn\beamIntegration</Filter>
+    </ClCompile>
+    <ClCompile Include="..\..\..\SRC\element\forceBeamColumn\LobattoBeamIntegration.cpp">
+      <Filter>forceBeamColumn\beamIntegration</Filter>
+    </ClCompile>
+    <ClCompile Include="..\..\..\SRC\element\forceBeamColumn\LowOrderBeamIntegration.cpp">
+      <Filter>forceBeamColumn\beamIntegration</Filter>
+    </ClCompile>
+    <ClCompile Include="..\..\..\SRC\element\forceBeamColumn\MidDistanceBeamIntegration.cpp">
+      <Filter>forceBeamColumn\beamIntegration</Filter>
+    </ClCompile>
+    <ClCompile Include="..\..\..\SRC\element\forceBeamColumn\NewtonCotesBeamIntegration.cpp">
+      <Filter>forceBeamColumn\beamIntegration</Filter>
+    </ClCompile>
+    <ClCompile Include="..\..\..\SRC\element\forceBeamColumn\RadauBeamIntegration.cpp">
+      <Filter>forceBeamColumn\beamIntegration</Filter>
+    </ClCompile>
+    <ClCompile Include="..\..\..\SRC\element\forceBeamColumn\RegularizedHingeIntegration.cpp">
+      <Filter>forceBeamColumn\beamIntegration</Filter>
+    </ClCompile>
+    <ClCompile Include="..\..\..\SRC\element\forceBeamColumn\TrapezoidalBeamIntegration.cpp">
+      <Filter>forceBeamColumn\beamIntegration</Filter>
+    </ClCompile>
+    <ClCompile Include="..\..\..\SRC\element\forceBeamColumn\UserDefinedBeamIntegration.cpp">
+      <Filter>forceBeamColumn\beamIntegration</Filter>
+    </ClCompile>
+    <ClCompile Include="..\..\..\SRC\element\forceBeamColumn\UserDefinedHingeIntegration.cpp">
+      <Filter>forceBeamColumn\beamIntegration</Filter>
+    </ClCompile>
+    <ClCompile Include="..\..\..\SRC\element\nonlinearBeamColumn\matrixutil\MatrixUtil.cpp">
+      <Filter>nonlinearBeamColumn\matrixutil</Filter>
+    </ClCompile>
+    <ClCompile Include="..\..\..\SRC\element\UP-ucsd\BBarBrickUP.cpp">
+      <Filter>up</Filter>
+    </ClCompile>
+    <ClCompile Include="..\..\..\SRC\element\UP-ucsd\BBarFourNodeQuadUP.cpp">
+      <Filter>up</Filter>
+    </ClCompile>
+    <ClCompile Include="..\..\..\SRC\element\UP-ucsd\BrickUP.cpp">
+      <Filter>up</Filter>
+    </ClCompile>
+    <ClCompile Include="..\..\..\SRC\element\UP-ucsd\FourNodeQuadUP.cpp">
+      <Filter>up</Filter>
+    </ClCompile>
+    <ClCompile Include="..\..\..\SRC\element\UP-ucsd\Nine_Four_Node_QuadUP.cpp">
+      <Filter>up</Filter>
+    </ClCompile>
+    <ClCompile Include="..\..\..\SRC\element\UP-ucsd\TclFourNodeQuadUPCommand.cpp">
+      <Filter>up</Filter>
+    </ClCompile>
+    <ClCompile Include="..\..\..\SRC\element\UP-ucsd\Twenty_Eight_Node_BrickUP.cpp">
+      <Filter>up</Filter>
+    </ClCompile>
+    <ClCompile Include="..\..\..\SRC\element\UP-ucsd\shp3dv.cpp">
+      <Filter>up</Filter>
+    </ClCompile>
+    <ClCompile Include="..\..\..\SRC\element\dispBeamColumnInt\DispBeamColumn2dInt.cpp">
+      <Filter>dispBeamColumnInt</Filter>
+    </ClCompile>
+    <ClCompile Include="..\..\..\SRC\element\dispBeamColumnInt\FiberSection2dInt.cpp">
+      <Filter>dispBeamColumnInt</Filter>
+    </ClCompile>
+    <ClCompile Include="..\..\..\SRC\element\dispBeamColumnInt\LinearCrdTransf2dInt.cpp">
+      <Filter>dispBeamColumnInt</Filter>
+    </ClCompile>
+    <ClCompile Include="..\..\..\SRC\element\dispBeamColumnInt\TclDispBeamColumnIntCommand.cpp">
+      <Filter>dispBeamColumnInt</Filter>
+    </ClCompile>
+    <ClCompile Include="..\..\..\SRC\element\generic\GenericClient.cpp">
+      <Filter>generic</Filter>
+    </ClCompile>
+    <ClCompile Include="..\..\..\SRC\element\generic\GenericCopy.cpp">
+      <Filter>generic</Filter>
+    </ClCompile>
+    <ClCompile Include="..\..\..\SRC\element\twoNodeLink\TwoNodeLink.cpp">
+      <Filter>twoNodeLink</Filter>
+    </ClCompile>
+    <ClCompile Include="..\..\..\SRC\element\adapter\Actuator.cpp">
+      <Filter>adapter</Filter>
+    </ClCompile>
+    <ClCompile Include="..\..\..\SRC\element\adapter\ActuatorCorot.cpp">
+      <Filter>adapter</Filter>
+    </ClCompile>
+    <ClCompile Include="..\..\..\SRC\element\adapter\Adapter.cpp">
+      <Filter>adapter</Filter>
+    </ClCompile>
+    <ClCompile Include="..\..\..\SRC\element\elastomericBearing\ElastomericBearingBoucWen2d.cpp">
+      <Filter>elastomericBearing</Filter>
+    </ClCompile>
+    <ClCompile Include="..\..\..\SRC\element\elastomericBearing\ElastomericBearingBoucWen3d.cpp">
+      <Filter>elastomericBearing</Filter>
+    </ClCompile>
+    <ClCompile Include="..\..\..\SRC\element\elastomericBearing\ElastomericBearingPlasticity2d.cpp">
+      <Filter>elastomericBearing</Filter>
+    </ClCompile>
+    <ClCompile Include="..\..\..\SRC\element\elastomericBearing\ElastomericBearingPlasticity3d.cpp">
+      <Filter>elastomericBearing</Filter>
+    </ClCompile>
+    <ClCompile Include="..\..\..\SRC\element\elastomericBearing\ElastomericBearingUFRP2d.cpp">
+      <Filter>elastomericBearing</Filter>
+    </ClCompile>
+    <ClCompile Include="..\..\..\SRC\element\elastomericBearing\ElastomericX.cpp">
+      <Filter>elastomericBearing</Filter>
+    </ClCompile>
+    <ClCompile Include="..\..\..\SRC\element\elastomericBearing\HDR.cpp">
+      <Filter>elastomericBearing</Filter>
+    </ClCompile>
+    <ClCompile Include="..\..\..\SRC\element\elastomericBearing\LeadRubberX.cpp">
+      <Filter>elastomericBearing</Filter>
+    </ClCompile>
+    <ClCompile Include="..\..\..\SRC\element\frictionBearing\FlatSliderSimple2d.cpp">
+      <Filter>frictionBearing</Filter>
+    </ClCompile>
+    <ClCompile Include="..\..\..\SRC\element\frictionBearing\FlatSliderSimple3d.cpp">
+      <Filter>frictionBearing</Filter>
+    </ClCompile>
+    <ClCompile Include="..\..\..\SRC\element\frictionBearing\MultiFP2d.cpp">
+      <Filter>frictionBearing</Filter>
+    </ClCompile>
+    <ClCompile Include="..\..\..\SRC\element\frictionBearing\RJWatsonEQS2d.cpp">
+      <Filter>frictionBearing</Filter>
+    </ClCompile>
+    <ClCompile Include="..\..\..\SRC\element\frictionBearing\RJWatsonEQS3d.cpp">
+      <Filter>frictionBearing</Filter>
+    </ClCompile>
+    <ClCompile Include="..\..\..\SRC\element\frictionBearing\SingleFPSimple2d.cpp">
+      <Filter>frictionBearing</Filter>
+    </ClCompile>
+    <ClCompile Include="..\..\..\SRC\element\frictionBearing\SingleFPSimple3d.cpp">
+      <Filter>frictionBearing</Filter>
+    </ClCompile>
+    <ClCompile Include="..\..\..\SRC\element\frictionBearing\TFP_Bearing.cpp">
+      <Filter>frictionBearing</Filter>
+    </ClCompile>
+    <ClCompile Include="..\..\..\SRC\element\frictionBearing\TFP_Bearing2d.cpp">
+      <Filter>frictionBearing</Filter>
+    </ClCompile>
+    <ClCompile Include="..\..\..\SRC\element\frictionBearing\TPB1D.cpp">
+      <Filter>frictionBearing</Filter>
+    </ClCompile>
+    <ClCompile Include="..\..\..\SRC\element\frictionBearing\TripleFrictionPendulum.cpp">
+      <Filter>frictionBearing</Filter>
+    </ClCompile>
+    <ClCompile Include="..\..\..\SRC\element\frictionBearing\frictionModel\Coulomb.cpp">
+      <Filter>frictionBearing\frictionModel</Filter>
+    </ClCompile>
+    <ClCompile Include="..\..\..\SRC\element\frictionBearing\frictionModel\FrictionModel.cpp">
+      <Filter>frictionBearing\frictionModel</Filter>
+    </ClCompile>
+    <ClCompile Include="..\..\..\SRC\element\frictionBearing\frictionModel\FrictionResponse.cpp">
+      <Filter>frictionBearing\frictionModel</Filter>
+    </ClCompile>
+    <ClCompile Include="..\..\..\SRC\element\frictionBearing\frictionModel\TclModelBuilderFrictionModelCommand.cpp">
+      <Filter>frictionBearing\frictionModel</Filter>
+    </ClCompile>
+    <ClCompile Include="..\..\..\SRC\element\frictionBearing\frictionModel\VelDepMultiLinear.cpp">
+      <Filter>frictionBearing\frictionModel</Filter>
+    </ClCompile>
+    <ClCompile Include="..\..\..\SRC\element\frictionBearing\frictionModel\VelDependent.cpp">
+      <Filter>frictionBearing\frictionModel</Filter>
+    </ClCompile>
+    <ClCompile Include="..\..\..\SRC\element\frictionBearing\frictionModel\VelNormalFrcDep.cpp">
+      <Filter>frictionBearing\frictionModel</Filter>
+    </ClCompile>
+    <ClCompile Include="..\..\..\SRC\element\frictionBearing\frictionModel\VelPressureDep.cpp">
+      <Filter>frictionBearing\frictionModel</Filter>
+    </ClCompile>
+    <ClCompile Include="..\..\..\SRC\element\pyMacro\PY_Macro2D.cpp">
+      <Filter>pyMacro</Filter>
+    </ClCompile>
+    <ClCompile Include="..\..\..\SRC\element\surfaceLoad\SurfaceLoad.cpp">
+      <Filter>surfaceLoad</Filter>
+    </ClCompile>
+    <ClCompile Include="..\..\..\SRC\element\UWelements\BeamContact2D.cpp">
+      <Filter>UWelements</Filter>
+    </ClCompile>
+    <ClCompile Include="..\..\..\SRC\element\UWelements\BeamContact2Dp.cpp">
+      <Filter>UWelements</Filter>
+    </ClCompile>
+    <ClCompile Include="..\..\..\SRC\element\UWelements\BeamContact3D.cpp">
+      <Filter>UWelements</Filter>
+    </ClCompile>
+    <ClCompile Include="..\..\..\SRC\element\UWelements\BeamContact3Dp.cpp">
+      <Filter>UWelements</Filter>
+    </ClCompile>
+    <ClCompile Include="..\..\..\SRC\element\UWelements\BeamEndContact3D.cpp">
+      <Filter>UWelements</Filter>
+    </ClCompile>
+    <ClCompile Include="..\..\..\SRC\element\UWelements\BeamEndContact3Dp.cpp">
+      <Filter>UWelements</Filter>
+    </ClCompile>
+    <ClCompile Include="..\..\..\SRC\element\UWelements\Brick8FiberOverlay.cpp">
+      <Filter>UWelements</Filter>
+    </ClCompile>
+    <ClCompile Include="..\..\..\SRC\element\UWelements\PileToe3D.cpp">
+      <Filter>UWelements</Filter>
+    </ClCompile>
+    <ClCompile Include="..\..\..\SRC\element\UWelements\Quad4FiberOverlay.cpp">
+      <Filter>UWelements</Filter>
+    </ClCompile>
+    <ClCompile Include="..\..\..\SRC\element\UWelements\SSPbrick.cpp">
+      <Filter>UWelements</Filter>
+    </ClCompile>
+    <ClCompile Include="..\..\..\SRC\element\UWelements\SSPbrickUP.cpp">
+      <Filter>UWelements</Filter>
+    </ClCompile>
+    <ClCompile Include="..\..\..\SRC\element\UWelements\SSPquad.cpp">
+      <Filter>UWelements</Filter>
+    </ClCompile>
+    <ClCompile Include="..\..\..\SRC\element\UWelements\SSPquadUP.cpp">
+      <Filter>UWelements</Filter>
+    </ClCompile>
+    <ClCompile Include="..\..\..\SRC\element\UWelements\SimpleContact2D.cpp">
+      <Filter>UWelements</Filter>
+    </ClCompile>
+    <ClCompile Include="..\..\..\SRC\element\UWelements\SimpleContact3D.cpp">
+      <Filter>UWelements</Filter>
+    </ClCompile>
+    <ClCompile Include="..\..\..\SRC\element\triangle\Tri31.cpp">
+      <Filter>triangle</Filter>
+    </ClCompile>
+    <ClCompile Include="..\..\..\SRC\element\shell\R3vectors.cpp">
+      <Filter>shell</Filter>
+    </ClCompile>
+    <ClCompile Include="..\..\..\SRC\element\shell\ShellMITC4.cpp">
+      <Filter>shell</Filter>
+    </ClCompile>
+    <ClCompile Include="..\..\..\SRC\element\shell\ShellMITC9.cpp">
+      <Filter>shell</Filter>
+    </ClCompile>
+    <ClCompile Include="..\..\..\SRC\element\shell\ASDShellQ4.cpp">
+      <Filter>shell</Filter>
+    </ClCompile>
+    <ClCompile Include="..\..\..\SRC\element\PFEMElement\PFEMElement2D.cpp">
+      <Filter>pfem</Filter>
+    </ClCompile>
+    <ClCompile Include="..\..\..\SRC\element\PFEMElement\PFEMElement2DBubble.cpp">
+      <Filter>pfem</Filter>
+    </ClCompile>
+    <ClCompile Include="..\..\..\SRC\element\PFEMElement\PFEMElement2DCompressible.cpp">
+      <Filter>pfem</Filter>
+    </ClCompile>
+    <ClCompile Include="..\..\..\SRC\element\PFEMElement\PFEMElement3D.cpp">
+      <Filter>pfem</Filter>
+    </ClCompile>
+    <ClCompile Include="..\..\..\SRC\element\PFEMElement\TclModelBuilder_addPFEMElement.cpp">
+      <Filter>pfem</Filter>
+    </ClCompile>
+    <ClCompile Include="..\..\..\SRC\element\HUelements\DBESI0.C">
+      <Filter>HUelements</Filter>
+    </ClCompile>
+    <ClCompile Include="..\..\..\SRC\element\HUelements\DBESI1.C">
+      <Filter>HUelements</Filter>
+    </ClCompile>
+    <ClCompile Include="..\..\..\SRC\element\HUelements\KikuchiBearing.cpp">
+      <Filter>HUelements</Filter>
+    </ClCompile>
+    <ClCompile Include="..\..\..\SRC\element\HUelements\MultipleNormalSpring.cpp">
+      <Filter>HUelements</Filter>
+    </ClCompile>
+    <ClCompile Include="..\..\..\SRC\element\HUelements\MultipleShearSpring.cpp">
+      <Filter>HUelements</Filter>
+    </ClCompile>
+    <ClCompile Include="..\..\..\SRC\element\HUelements\YamamotoBiaxialHDR.cpp">
+      <Filter>HUelements</Filter>
+    </ClCompile>
+    <ClCompile Include="..\..\..\SRC\element\NewElement.cpp">
+      <Filter>Source Files</Filter>
+    </ClCompile>
+    <ClCompile Include="..\..\..\SRC\element\frictionBearing\FPBearingPTV.cpp">
+      <Filter>frictionBearing</Filter>
+    </ClCompile>
+    <ClCompile Include="..\..\..\SRC\element\truss\N4BiaxialTruss.cpp">
+      <Filter>truss</Filter>
+    </ClCompile>
+    <ClCompile Include="..\..\..\SRC\element\shell\ShellDKGQ.cpp">
+      <Filter>shell</Filter>
+    </ClCompile>
+    <ClCompile Include="..\..\..\SRC\element\shell\ShellNLDKGQ.cpp">
+      <Filter>shell</Filter>
+    </ClCompile>
+    <ClCompile Include="..\..\..\SRC\element\XMUelements\AC3D8HexWithSensitivity.cpp">
+      <Filter>XMUelements</Filter>
+    </ClCompile>
+    <ClCompile Include="..\..\..\SRC\element\XMUelements\ASI3D8QuadWithSensitivity.cpp">
+      <Filter>XMUelements</Filter>
+    </ClCompile>
+    <ClCompile Include="..\..\..\SRC\element\XMUelements\AV3D4QuadWithSensitivity.cpp">
+      <Filter>XMUelements</Filter>
+    </ClCompile>
+    <ClCompile Include="..\..\..\SRC\element\XMUelements\VS3D4QuadWithSensitivity.cpp">
+      <Filter>XMUelements</Filter>
+    </ClCompile>
+    <ClCompile Include="..\..\..\SRC\element\UWelements\QuadBeamEmbedContact.cpp">
+      <Filter>UWelements</Filter>
+    </ClCompile>
+    <ClCompile Include="..\..\..\SRC\element\mvlem\MVLEM.cpp">
+      <Filter>mvlem</Filter>
+    </ClCompile>
+    <ClCompile Include="..\..\..\SRC\element\mvlem\SFI_MVLEM.cpp">
+      <Filter>mvlem</Filter>
+    </ClCompile>
+    <ClCompile Include="..\..\..\SRC\element\mvlem\MVLEM_3D.cpp">
+      <Filter>mvlem</Filter>
+    </ClCompile>
+    <ClCompile Include="..\..\..\SRC\element\mvlem\SFI_MVLEM_3D.cpp">
+      <Filter>mvlem</Filter>
+    </ClCompile>
+    <ClCompile Include="..\..\..\SRC\element\componentElement\ComponentElement2d.cpp">
+      <Filter>componentElement</Filter>
+    </ClCompile>
+    <ClCompile Include="..\..\..\SRC\element\elastomericBearing\ElastomericBearingBoucWenMod3d.cpp">
+      <Filter>elastomericBearing</Filter>
+    </ClCompile>
+    <ClCompile Include="..\..\..\SRC\coordTransformation\CorotCrdTransfWarping2d.cpp">
+      <Filter>crdTransf</Filter>
+    </ClCompile>
+    <ClCompile Include="..\..\..\SRC\element\forceBeamColumn\ElasticForceBeamColumnWarping2d.cpp">
+      <Filter>forceBeamColumn</Filter>
+    </ClCompile>
+    <ClCompile Include="..\..\..\SRC\element\forceBeamColumn\ForceBeamColumnWarping2d.cpp">
+      <Filter>forceBeamColumn</Filter>
+    </ClCompile>
+    <ClCompile Include="..\..\..\SRC\element\PFEMElement\BackgroundMesh.cpp">
+      <Filter>pfem</Filter>
+    </ClCompile>
+    <ClCompile Include="..\..\..\SRC\element\PFEMElement\LineMesh.cpp">
+      <Filter>pfem</Filter>
+    </ClCompile>
+    <ClCompile Include="..\..\..\SRC\element\PFEMElement\TriMesh.cpp">
+      <Filter>pfem</Filter>
+    </ClCompile>
+    <ClCompile Include="..\..\..\SRC\element\PFEMElement\TriangleMeshGenerator.cpp">
+      <Filter>pfem</Filter>
+    </ClCompile>
+    <ClCompile Include="..\..\..\SRC\element\PFEMElement\ParticleGroup.cpp">
+      <Filter>pfem</Filter>
+    </ClCompile>
+    <ClCompile Include="..\..\..\SRC\element\PFEMElement\PFEMElement2Dmini.cpp">
+      <Filter>pfem</Filter>
+    </ClCompile>
+    <ClCompile Include="..\..\..\SRC\element\PFEMElement\Particle.cpp">
+      <Filter>pfem</Filter>
+    </ClCompile>
+    <ClCompile Include="..\..\..\SRC\element\PFEMElement\PFEMElement2DFIC.cpp">
+      <Filter>pfem</Filter>
+    </ClCompile>
+    <ClCompile Include="..\..\..\OTHER\Triangle\triangle.c">
+      <Filter>pfem</Filter>
+    </ClCompile>
+    <ClCompile Include="..\..\..\SRC\element\shell\ShellDKGT.cpp">
+      <Filter>shell</Filter>
+    </ClCompile>
+    <ClCompile Include="..\..\..\SRC\element\shell\ShellNLDKGT.cpp">
+      <Filter>shell</Filter>
+    </ClCompile>
+    <ClCompile Include="..\..\..\SRC\element\catenaryCable\CatenaryCable.cpp">
+      <Filter>catenaryCable</Filter>
+    </ClCompile>
+    <ClCompile Include="..\..\..\SRC\element\forceBeamColumn\ForceBeamColumn2dThermal.cpp">
+      <Filter>forceBeamColumn</Filter>
+    </ClCompile>
+    <ClCompile Include="..\..\..\SRC\element\dispBeamColumn\DispBeamColumn2dThermal.cpp">
+      <Filter>dispBeamColumn</Filter>
+    </ClCompile>
+    <ClCompile Include="..\..\..\SRC\element\dispBeamColumn\DispBeamColumn3dThermal.cpp">
+      <Filter>dispBeamColumn</Filter>
+    </ClCompile>
+    <ClCompile Include="..\..\..\SRC\element\shell\ShellMITC4Thermal.cpp">
+      <Filter>shell</Filter>
+    </ClCompile>
+    <ClCompile Include="..\..\..\SRC\element\shell\ShellNLDKGQThermal.cpp">
+      <Filter>shell</Filter>
+    </ClCompile>
+    <ClCompile Include="..\..\..\SRC\element\shell\ShellANDeS.cpp">
+      <Filter>shell</Filter>
+    </ClCompile>
+    <ClCompile Include="..\..\..\SRC\element\dispBeamColumn\AxEqDispBeamColumn2d.cpp">
+      <Filter>dispBeamColumn</Filter>
+    </ClCompile>
+    <ClCompile Include="..\..\..\SRC\element\surfaceLoad\TriSurfaceLoad.cpp">
+      <Filter>surfaceLoad</Filter>
+    </ClCompile>
+    <ClCompile Include="..\..\..\SRC\element\tetrahedron\FourNodeTetrahedron.cpp">
+      <Filter>tetrahedron</Filter>
+    </ClCompile>
+    <ClCompile Include="..\..\..\SRC\element\tetrahedron\TenNodeTetrahedron.cpp">
+      <Filter>tetrahedron</Filter>
+    </ClCompile>
+    <ClCompile Include="..\..\..\SRC\element\UWelements\EmbeddedBeamInterfaceL.cpp">
+      <Filter>UWelements</Filter>
+    </ClCompile>
+    <ClCompile Include="..\..\..\SRC\element\UWelements\EmbeddedBeamInterfaceP.cpp">
+      <Filter>UWelements</Filter>
+    </ClCompile>
+    <ClCompile Include="..\..\..\SRC\element\UWelements\EmbeddedEPBeamInterface.cpp">
+      <Filter>UWelements</Filter>
+    </ClCompile>
+    <ClCompile Include="..\..\..\SRC\element\UWelements\Tcl_generateInterfacePoints.cpp">
+      <Filter>UWelements</Filter>
+    </ClCompile>
+    <ClCompile Include="..\..\..\SRC\element\PFEMElement\BackgroundDef.cpp">
+      <Filter>pfem</Filter>
+    </ClCompile>
+    <ClCompile Include="..\..\..\SRC\element\PFEMElement\HigherOrder.cpp">
+      <Filter>pfem</Filter>
+    </ClCompile>
+    <ClCompile Include="..\..\..\SRC\element\PFEMElement\LineMeshGenerator.cpp">
+      <Filter>pfem</Filter>
+    </ClCompile>
+    <ClCompile Include="..\..\..\SRC\element\PFEMElement\Mesh.cpp">
+      <Filter>pfem</Filter>
+    </ClCompile>
+    <ClCompile Include="..\..\..\SRC\element\PFEMElement\MINI.cpp">
+      <Filter>pfem</Filter>
+    </ClCompile>
+    <ClCompile Include="..\..\..\SRC\element\PFEMElement\PFEMElement2DQuasi.cpp">
+      <Filter>pfem</Filter>
+    </ClCompile>
+    <ClCompile Include="..\..\..\SRC\element\PFEMElement\PFEMElement3DBubble.cpp">
+      <Filter>pfem</Filter>
+    </ClCompile>
+    <ClCompile Include="..\..\..\SRC\element\PFEMElement\QuadMesh.cpp">
+      <Filter>pfem</Filter>
+    </ClCompile>
+    <ClCompile Include="..\..\..\SRC\element\PFEMElement\QuadMeshGenerator.cpp">
+      <Filter>pfem</Filter>
+    </ClCompile>
+    <ClCompile Include="..\..\..\SRC\element\PFEMElement\TaylorHood2D.cpp">
+      <Filter>pfem</Filter>
+    </ClCompile>
+    <ClCompile Include="..\..\..\SRC\element\PFEMElement\TetMesh.cpp">
+      <Filter>pfem</Filter>
+    </ClCompile>
+    <ClCompile Include="..\..\..\SRC\element\PFEMElement\TetMeshGenerator.cpp">
+      <Filter>pfem</Filter>
+    </ClCompile>
+    <ClCompile Include="..\..\..\SRC\element\PFEMElement\TriGaussPoints.cpp">
+      <Filter>pfem</Filter>
+    </ClCompile>
+    <ClCompile Include="..\..\..\OTHER\tetgen1.4.3\predicates.cxx">
+      <Filter>pfem</Filter>
+    </ClCompile>
+    <ClCompile Include="..\..\..\OTHER\tetgen1.4.3\tetgen.cxx">
+      <Filter>pfem</Filter>
+    </ClCompile>
+    <ClCompile Include="..\..\..\SRC\element\absorbentBoundaries\LysmerTriangle.cpp">
+      <Filter>absorbentBoundaries</Filter>
+    </ClCompile>
+    <ClCompile Include="..\..\..\SRC\element\absorbentBoundaries\ASDAbsorbingBoundary2D.cpp">
+      <Filter>absorbentBoundaries</Filter>
+    </ClCompile>
+    <ClCompile Include="..\..\..\SRC\element\absorbentBoundaries\ASDAbsorbingBoundary3D.cpp">
+      <Filter>absorbentBoundaries</Filter>
+    </ClCompile>
+    <ClCompile Include="..\..\..\SRC\element\dispBeamColumn\DispBeamColumnNL2d.cpp">
+      <Filter>dispBeamColumn</Filter>
+    </ClCompile>
+    <ClCompile Include="..\..\..\SRC\element\elasticBeamColumn\WheelRail.cpp">
+      <Filter>elasticBeamColumn</Filter>
+    </ClCompile>
+    <ClCompile Include="..\..\..\SRC\element\dispBeamColumn\TimoshenkoBeamColumn2d.cpp">
+      <Filter>dispBeamColumn</Filter>
+    </ClCompile>
+    <ClCompile Include="..\..\..\SRC\element\twoNodeLink\LinearElasticSpring.cpp">
+      <Filter>twoNodeLink</Filter>
+    </ClCompile>
+    <ClCompile Include="..\..\..\SRC\element\twoNodeLink\Inerter.cpp">
+      <Filter>twoNodeLink</Filter>
+    </ClCompile>
+    <ClCompile Include="..\..\..\SRC\element\ExternalElement.cpp">
+      <Filter>Source Files</Filter>
+    </ClCompile>
+    <ClCompile Include="..\..\..\SRC\element\gradientInelasticBeamColumn\GradientInelasticBeamColumn2d.cpp">
+      <Filter>gradientInelasticBeamColumn</Filter>
+    </ClCompile>
+    <ClCompile Include="..\..\..\SRC\element\gradientInelasticBeamColumn\GradientInelasticBeamColumn3d.cpp">
+      <Filter>gradientInelasticBeamColumn</Filter>
+    </ClCompile>
+    <ClCompile Include="..\..\..\SRC\element\gradientInelasticBeamColumn\TclGradientInelasticBeamColumnCommand.cpp">
+      <Filter>gradientInelasticBeamColumn</Filter>
+    </ClCompile>
+    <ClCompile Include="..\..\..\SRC\element\forceBeamColumn\SimpsonBeamIntegration.cpp">
+      <Filter>forceBeamColumn\beamIntegration</Filter>
+    </ClCompile>
+    <ClCompile Include="..\..\..\SRC\element\joint\LehighJoint2d.cpp">
+      <Filter>joint</Filter>
+    </ClCompile>
+    <ClCompile Include="..\..\..\SRC\element\mixedBeamColumn\MixedBeamColumn2d.cpp">
+      <Filter>mixedBeamColumn</Filter>
+    </ClCompile>
+    <ClCompile Include="..\..\..\SRC\element\mixedBeamColumn\MixedBeamColumn3d.cpp">
+      <Filter>mixedBeamColumn</Filter>
+    </ClCompile>
+    <ClCompile Include="..\..\..\SRC\element\PFEMElement\PFEMContact2D.cpp">
+      <Filter>pfem</Filter>
+    </ClCompile>
+    <ClCompile Include="..\..\..\SRC\element\forceBeamColumn\ForceBeamColumnCBDI3d.cpp">
+      <Filter>forceBeamColumn</Filter>
+    </ClCompile>
+    <ClCompile Include="..\..\..\SRC\element\fourNodeQuad\EightNodeQuad.cpp">
+      <Filter>quad</Filter>
+    </ClCompile>
+    <ClCompile Include="..\..\..\SRC\element\fourNodeQuad\NineNodeQuad.cpp">
+      <Filter>quad</Filter>
+    </ClCompile>
+    <ClCompile Include="..\..\..\SRC\element\fourNodeQuad\SixNodeTri.cpp">
+      <Filter>triangle</Filter>
+    </ClCompile>
+    <ClCompile Include="..\..\..\SRC\element\RockingBC\RockingBC.cpp">
+      <Filter>RockingBC</Filter>
+    </ClCompile>
+    <ClCompile Include="..\..\..\SRC\element\CEqElement\ASDEmbeddedNodeElement.cpp">
+      <Filter>CEqElement</Filter>
+    </ClCompile>
+    <ClCompile Include="..\..\..\SRC\coordTransformation\CorotCrdTransfWarping3d.cpp">
+      <Filter>crdTransf</Filter>
+    </ClCompile>
+    <ClCompile Include="..\..\..\SRC\element\elasticBeamColumn\ElasticBeamWarping3d.cpp">
+      <Filter>elasticBeamColumn</Filter>
+    </ClCompile>
+    <ClCompile Include="..\..\..\SRC\element\dispBeamColumn\DispBeamColumnWarping3d.cpp">
+      <Filter>dispBeamColumn</Filter>
+    </ClCompile>
+    <ClCompile Include="..\..\..\SRC\element\dispBeamColumn\DispBeamColumnNL3d.cpp">
+      <Filter>dispBeamColumn</Filter>
+    </ClCompile>
+    <ClCompile Include="..\..\..\SRC\element\PFEMElement\BCell.cpp">
+      <Filter>pfem</Filter>
+    </ClCompile>
+    <ClCompile Include="..\..\..\SRC\element\PFEMElement\BNode.cpp">
+      <Filter>pfem</Filter>
+    </ClCompile>
+    <ClCompile Include="..\..\..\SRC\element\dispBeamColumn\DispBeamColumnAsym3d.cpp">
+      <Filter>dispBeamColumn</Filter>
+    </ClCompile>
+    <ClCompile Include="..\..\..\SRC\element\mixedBeamColumn\MixedBeamColumnAsym3d.cpp">
+      <Filter>mixedBeamColumn</Filter>
+    </ClCompile>
+    <ClCompile Include="..\..\..\SRC\element\masonry\BeamGT.cpp">
+      <Filter>masonry</Filter>
+    </ClCompile>
+    <ClCompile Include="..\..\..\SRC\element\masonry\MasonPan3D.cpp">
+      <Filter>masonry</Filter>
+    </ClCompile>
+    <ClCompile Include="..\..\..\SRC\element\masonry\MasonPan12.cpp">
+      <Filter>masonry</Filter>
+    </ClCompile>
+    <ClCompile Include="..\..\..\SRC\element\forceBeamColumn\ChebyshevBeamIntegration.cpp">
+      <Filter>forceBeamColumn\beamIntegration</Filter>
+    </ClCompile>
+    <ClCompile Include="..\..\..\SRC\element\truss\InertiaTruss.cpp">
+      <Filter>truss</Filter>
+    </ClCompile>
+    <ClCompile Include="..\..\..\SRC\element\IGA\IGAKLShell.cpp">
+      <Filter>IGA</Filter>
+    </ClCompile>
+    <ClCompile Include="..\..\..\SRC\element\IGA\IGAKLShell_BendingStrip.cpp">
+      <Filter>IGA</Filter>
+    </ClCompile>
+    <ClCompile Include="..\..\..\SRC\element\dispBeamColumn\TimoshenkoBeamColumn3d.cpp">
+      <Filter>dispBeamColumn</Filter>
+    </ClCompile>
+    <ClCompile Include="..\..\..\SRC\damping\Damping.cpp">
+      <Filter>damping</Filter>
+    </ClCompile>
+    <ClCompile Include="..\..\..\SRC\damping\SecStifDamping.cpp">
+      <Filter>damping</Filter>
+    </ClCompile>
+    <ClCompile Include="..\..\..\SRC\damping\TclDampingCommand.cpp">
+      <Filter>damping</Filter>
+    </ClCompile>
+    <ClCompile Include="..\..\..\SRC\damping\UniformDamping.cpp">
+      <Filter>damping</Filter>
+    </ClCompile>
+    <ClCompile Include="..\..\..\SRC\damping\URDDamping.cpp">
+      <Filter>damping</Filter>
+    </ClCompile>
+    <ClCompile Include="..\..\..\SRC\damping\URDDampingbeta.cpp">
+      <Filter>damping</Filter>
+    </ClCompile>
+    <ClCompile Include="..\..\..\SRC\element\PFEMElement\BeamBrick.cpp">
+      <Filter>pfem</Filter>
+    </ClCompile>
+    <ClCompile Include="..\..\..\SRC\element\PFEMElement\Flume.cpp">
+      <Filter>pfem</Filter>
+    </ClCompile>
+    <ClCompile Include="..\..\..\SRC\element\PFEMElement\PFEMContact3D.cpp">
+      <Filter>pfem</Filter>
+    </ClCompile>
+    <ClCompile Include="..\..\..\SRC\element\componentElement\ComponentElement3d.cpp">
+      <Filter>componentElement</Filter>
+    </ClCompile>
+    <ClCompile Include="..\..\..\SRC\element\forceBeamColumn\ConcentratedPlasticityBeamIntegration.cpp">
+      <Filter>forceBeamColumn\beamIntegration</Filter>
+    </ClCompile>
+    <ClCompile Include="..\..\..\SRC\element\forceBeamColumn\ConcentratedCurvatureBeamIntegration.cpp">
+      <Filter>forceBeamColumn\beamIntegration</Filter>
+    </ClCompile>
+    <ClCompile Include="..\..\..\SRC\element\PFEMElement\BeamDisk.cpp">
+      <Filter>pfem</Filter>
+    </ClCompile>
+    <ClCompile Include="..\..\..\SRC\element\mvlem\E_SFI.cpp">
+      <Filter>mvlem</Filter>
+    </ClCompile>
+    <ClCompile Include="..\..\..\SRC\element\frictionBearing\TripleFrictionPendulumX.cpp">
+      <Filter>frictionBearing</Filter>
+    </ClCompile>
+    <ClCompile Include="..\..\..\SRC\element\mvlem\E_SFI_MVLEM_3D.cpp">
+      <Filter>mvlem</Filter>
+    </ClCompile>
+    <ClCompile Include="..\..\..\SRC\element\mefi\MEFI.cpp">
+      <Filter>mefi</Filter>
+    <ClCompile Include="..\..\..\SRC\element\elasticBeamColumn\ModElasticBeam3d.cpp">
+      <Filter>elasticBeamColumn</Filter>
+    </ClCompile>
+  </ItemGroup>
+  <ItemGroup>
+    <ClInclude Include="..\..\..\SRC\element\Element.h">
+      <Filter>Header Files</Filter>
+    </ClInclude>
+    <ClInclude Include="..\..\..\SRC\element\ElementalLoad.h">
+      <Filter>Header Files</Filter>
+    </ClInclude>
+    <ClInclude Include="..\..\..\SRC\element\Information.h">
+      <Filter>Header Files</Filter>
+    </ClInclude>
+    <ClInclude Include="..\..\..\SRC\element\WrapperElement.h">
+      <Filter>Header Files</Filter>
+    </ClInclude>
+    <ClInclude Include="..\..\..\SRC\api\elementAPI.h">
+      <Filter>Header Files</Filter>
+    </ClInclude>
+    <ClInclude Include="..\..\..\SRC\element\truss\CorotTruss.h">
+      <Filter>truss</Filter>
+    </ClInclude>
+    <ClInclude Include="..\..\..\SRC\element\truss\CorotTruss2.h">
+      <Filter>truss</Filter>
+    </ClInclude>
+    <ClInclude Include="..\..\..\Src\element\truss\CorotTrussSection.h">
+      <Filter>truss</Filter>
+    </ClInclude>
+    <ClInclude Include="..\..\..\SRC\element\truss\Truss.h">
+      <Filter>truss</Filter>
+    </ClInclude>
+    <ClInclude Include="..\..\..\SRC\element\truss\Truss2.h">
+      <Filter>truss</Filter>
+    </ClInclude>
+    <ClInclude Include="..\..\..\SRC\element\truss\TrussSection.h">
+      <Filter>truss</Filter>
+    </ClInclude>
+    <ClInclude Include="..\..\..\SRC\element\feap\fElement.h">
+      <Filter>feap</Filter>
+    </ClInclude>
+    <ClInclude Include="..\..\..\SRC\element\feap\fElmt02.h">
+      <Filter>feap</Filter>
+    </ClInclude>
+    <ClInclude Include="..\..\..\SRC\element\zeroLength\CoupledZeroLength.h">
+      <Filter>zeroLength</Filter>
+    </ClInclude>
+    <ClInclude Include="..\..\..\SRC\element\zeroLength\ZeroLength.h">
+      <Filter>zeroLength</Filter>
+    </ClInclude>
+    <ClInclude Include="..\..\..\SRC\element\zeroLength\ZeroLengthContact2D.h">
+      <Filter>zeroLength</Filter>
+    </ClInclude>
+    <ClInclude Include="..\..\..\SRC\element\zeroLength\ZeroLengthContact3D.h">
+      <Filter>zeroLength</Filter>
+    </ClInclude>
+    <ClInclude Include="..\..\..\SRC\element\zeroLength\ZeroLengthContactASDimplex.h">
+      <Filter>zeroLength</Filter>
+    </ClInclude>
+    <ClInclude Include="..\..\..\SRC\element\zeroLength\ZeroLengthContactNTS2D.h">
+      <Filter>zeroLength</Filter>
+    </ClInclude>
+    <ClInclude Include="..\..\..\SRC\element\zeroLength\ZeroLengthImpact3D.h">
+      <Filter>zeroLength</Filter>
+    </ClInclude>
+    <ClInclude Include="..\..\..\SRC\element\zeroLength\ZeroLengthInterface2D.h">
+      <Filter>zeroLength</Filter>
+    </ClInclude>
+    <ClInclude Include="..\..\..\SRC\element\zeroLength\ZeroLengthND.h">
+      <Filter>zeroLength</Filter>
+    </ClInclude>
+    <ClInclude Include="..\..\..\SRC\element\zeroLength\ZeroLengthRocking.h">
+      <Filter>zeroLength</Filter>
+    </ClInclude>
+    <ClInclude Include="..\..\..\SRC\element\zeroLength\ZeroLengthSection.h">
+      <Filter>zeroLength</Filter>
+    </ClInclude>
+    <ClInclude Include="..\..\..\SRC\coordTransformation\CorotCrdTransf2d.h">
+      <Filter>crdTransf</Filter>
+    </ClInclude>
+    <ClInclude Include="..\..\..\SRC\coordTransformation\CorotCrdTransf3d.h">
+      <Filter>crdTransf</Filter>
+    </ClInclude>
+    <ClInclude Include="..\..\..\SRC\coordTransformation\CrdTransf.h">
+      <Filter>crdTransf</Filter>
+    </ClInclude>
+    <ClInclude Include="..\..\..\SRC\coordTransformation\LinearCrdTransf2d.h">
+      <Filter>crdTransf</Filter>
+    </ClInclude>
+    <ClInclude Include="..\..\..\SRC\coordTransformation\LinearCrdTransf3d.h">
+      <Filter>crdTransf</Filter>
+    </ClInclude>
+    <ClInclude Include="..\..\..\SRC\coordTransformation\PDeltaCrdTransf2d.h">
+      <Filter>crdTransf</Filter>
+    </ClInclude>
+    <ClInclude Include="..\..\..\SRC\coordTransformation\PDeltaCrdTransf3d.h">
+      <Filter>crdTransf</Filter>
+    </ClInclude>
+    <ClInclude Include="..\..\..\SRC\element\fourNodeQuad\ConstantPressureVolumeQuad.h">
+      <Filter>quad</Filter>
+    </ClInclude>
+    <ClInclude Include="..\..\..\SRC\element\fourNodeQuad\EnhancedQuad.h">
+      <Filter>quad</Filter>
+    </ClInclude>
+    <ClInclude Include="..\..\..\SRC\element\fourNodeQuad\FourNodeQuad.h">
+      <Filter>quad</Filter>
+    </ClInclude>
+    <ClInclude Include="..\..\..\SRC\element\fourNodeQuad\FourNodeQuad3d.h">
+      <Filter>quad</Filter>
+    </ClInclude>
+    <ClInclude Include="..\..\..\SRC\element\fourNodeQuad\FourNodeQuadWithSensitivity.h">
+      <Filter>quad</Filter>
+    </ClInclude>
+    <ClInclude Include="..\..\..\SRC\element\fourNodeQuad\NineNodeMixedQuad.h">
+      <Filter>quad</Filter>
+    </ClInclude>
+    <ClInclude Include="..\..\..\SRC\element\elasticBeamColumn\ElasticBeam2d.h">
+      <Filter>elasticBeamColumn</Filter>
+    </ClInclude>
+    <ClInclude Include="..\..\..\SRC\element\elasticBeamColumn\ElasticBeam3d.h">
+      <Filter>elasticBeamColumn</Filter>
+    </ClInclude>
+    <ClInclude Include="..\..\..\SRC\element\elasticBeamColumn\ElasticTimoshenkoBeam2d.h">
+      <Filter>elasticBeamColumn</Filter>
+    </ClInclude>
+    <ClInclude Include="..\..\..\SRC\element\elasticBeamColumn\ElasticTimoshenkoBeam3d.h">
+      <Filter>elasticBeamColumn</Filter>
+    </ClInclude>
+    <ClInclude Include="..\..\..\SRC\element\elasticBeamColumn\ModElasticBeam2d.h">
+      <Filter>elasticBeamColumn</Filter>
+    </ClInclude>
+    <ClInclude Include="..\..\..\SRC\element\brick\BbarBrick.h">
+      <Filter>brick</Filter>
+    </ClInclude>
+    <ClInclude Include="..\..\..\SRC\element\brick\BbarBrickWithSensitivity.h">
+      <Filter>brick</Filter>
+    </ClInclude>
+    <ClInclude Include="..\..\..\SRC\element\brick\Brick.h">
+      <Filter>brick</Filter>
+    </ClInclude>
+    <ClInclude Include="..\..\..\SRC\element\brick\Twenty_Node_Brick.h">
+      <Filter>brick</Filter>
+    </ClInclude>
+    <ClInclude Include="..\..\..\SRC\element\dispBeamColumn\DispBeamColumn2d.h">
+      <Filter>dispBeamColumn</Filter>
+    </ClInclude>
+    <ClInclude Include="..\..\..\SRC\element\dispBeamColumn\DispBeamColumn3d.h">
+      <Filter>dispBeamColumn</Filter>
+    </ClInclude>
+    <ClInclude Include="..\..\..\SRC\element\joint\BeamColumnJoint2d.h">
+      <Filter>joint</Filter>
+    </ClInclude>
+    <ClInclude Include="..\..\..\SRC\element\joint\BeamColumnJoint3d.h">
+      <Filter>joint</Filter>
+    </ClInclude>
+    <ClInclude Include="..\..\..\SRC\element\joint\ElasticTubularJoint.h">
+      <Filter>joint</Filter>
+    </ClInclude>
+    <ClInclude Include="..\..\..\Src\element\joint\Joint2D.h">
+      <Filter>joint</Filter>
+    </ClInclude>
+    <ClInclude Include="..\..\..\SRC\element\joint\Joint3D.h">
+      <Filter>joint</Filter>
+    </ClInclude>
+    <ClInclude Include="..\..\..\Src\element\joint\MP_Joint2D.h">
+      <Filter>joint</Filter>
+    </ClInclude>
+    <ClInclude Include="..\..\..\SRC\element\joint\MP_Joint3D.h">
+      <Filter>joint</Filter>
+    </ClInclude>
+    <ClInclude Include="..\..\..\SRC\element\updatedLagrangianBeamColumn\BilinearCyclic.h">
+      <Filter>ulBeamColumn</Filter>
+    </ClInclude>
+    <ClInclude Include="..\..\..\SRC\element\updatedLagrangianBeamColumn\CyclicModel.h">
+      <Filter>ulBeamColumn</Filter>
+    </ClInclude>
+    <ClInclude Include="..\..\..\SRC\element\updatedLagrangianBeamColumn\Elastic2DGNL.h">
+      <Filter>ulBeamColumn</Filter>
+    </ClInclude>
+    <ClInclude Include="..\..\..\SRC\element\updatedLagrangianBeamColumn\Inelastic2DYS01.h">
+      <Filter>ulBeamColumn</Filter>
+    </ClInclude>
+    <ClInclude Include="..\..\..\SRC\element\updatedLagrangianBeamColumn\Inelastic2DYS02.h">
+      <Filter>ulBeamColumn</Filter>
+    </ClInclude>
+    <ClInclude Include="..\..\..\SRC\element\updatedLagrangianBeamColumn\Inelastic2DYS03.h">
+      <Filter>ulBeamColumn</Filter>
+    </ClInclude>
+    <ClInclude Include="..\..\..\SRC\element\updatedLagrangianBeamColumn\InelasticYS2DGNL.h">
+      <Filter>ulBeamColumn</Filter>
+    </ClInclude>
+    <ClInclude Include="..\..\..\SRC\element\updatedLagrangianBeamColumn\LinearCyclic.h">
+      <Filter>ulBeamColumn</Filter>
+    </ClInclude>
+    <ClInclude Include="..\..\..\SRC\element\updatedLagrangianBeamColumn\QuadraticCyclic.h">
+      <Filter>ulBeamColumn</Filter>
+    </ClInclude>
+    <ClInclude Include="..\..\..\SRC\element\updatedLagrangianBeamColumn\UpdatedLagrangianBeam2D.h">
+      <Filter>ulBeamColumn</Filter>
+    </ClInclude>
+    <ClInclude Include="..\..\..\SRC\element\forceBeamColumn\ElasticForceBeamColumn2d.h">
+      <Filter>forceBeamColumn</Filter>
+    </ClInclude>
+    <ClInclude Include="..\..\..\SRC\element\forceBeamColumn\ElasticForceBeamColumn3d.h">
+      <Filter>forceBeamColumn</Filter>
+    </ClInclude>
+    <ClInclude Include="..\..\..\SRC\element\forceBeamColumn\ForceBeamColumn2d.h">
+      <Filter>forceBeamColumn</Filter>
+    </ClInclude>
+    <ClInclude Include="..\..\..\SRC\element\forceBeamColumn\ForceBeamColumn3d.h">
+      <Filter>forceBeamColumn</Filter>
+    </ClInclude>
+    <ClInclude Include="..\..\..\SRC\element\forceBeamColumn\ForceBeamColumnCBDI2d.h">
+      <Filter>forceBeamColumn</Filter>
+    </ClInclude>
+    <ClInclude Include="..\..\..\SRC\element\forceBeamColumn\BeamIntegration.h">
+      <Filter>forceBeamColumn\beamIntegration</Filter>
+    </ClInclude>
+    <ClInclude Include="..\..\..\SRC\element\forceBeamColumn\CompositeSimpsonBeamIntegration.h">
+      <Filter>forceBeamColumn\beamIntegration</Filter>
+    </ClInclude>
+    <ClInclude Include="..\..\..\SRC\element\forceBeamColumn\DistHingeIntegration.h">
+      <Filter>forceBeamColumn\beamIntegration</Filter>
+    </ClInclude>
+    <ClInclude Include="..\..\..\SRC\element\forceBeamColumn\FixedLocationBeamIntegration.h">
+      <Filter>forceBeamColumn\beamIntegration</Filter>
+    </ClInclude>
+    <ClInclude Include="..\..\..\SRC\element\forceBeamColumn\HingeEndpointBeamIntegration.h">
+      <Filter>forceBeamColumn\beamIntegration</Filter>
+    </ClInclude>
+    <ClInclude Include="..\..\..\SRC\element\forceBeamColumn\HingeMidpointBeamIntegration.h">
+      <Filter>forceBeamColumn\beamIntegration</Filter>
+    </ClInclude>
+    <ClInclude Include="..\..\..\SRC\element\forceBeamColumn\HingeRadauBeamIntegration.h">
+      <Filter>forceBeamColumn\beamIntegration</Filter>
+    </ClInclude>
+    <ClInclude Include="..\..\..\SRC\element\forceBeamColumn\HingeRadauTwoBeamIntegration.h">
+      <Filter>forceBeamColumn\beamIntegration</Filter>
+    </ClInclude>
+    <ClInclude Include="..\..\..\SRC\element\forceBeamColumn\LegendreBeamIntegration.h">
+      <Filter>forceBeamColumn\beamIntegration</Filter>
+    </ClInclude>
+    <ClInclude Include="..\..\..\SRC\element\forceBeamColumn\LobattoBeamIntegration.h">
+      <Filter>forceBeamColumn\beamIntegration</Filter>
+    </ClInclude>
+    <ClInclude Include="..\..\..\SRC\element\forceBeamColumn\LowOrderBeamIntegration.h">
+      <Filter>forceBeamColumn\beamIntegration</Filter>
+    </ClInclude>
+    <ClInclude Include="..\..\..\SRC\element\forceBeamColumn\MidDistanceBeamIntegration.h">
+      <Filter>forceBeamColumn\beamIntegration</Filter>
+    </ClInclude>
+    <ClInclude Include="..\..\..\SRC\element\forceBeamColumn\NewtonCotesBeamIntegration.h">
+      <Filter>forceBeamColumn\beamIntegration</Filter>
+    </ClInclude>
+    <ClInclude Include="..\..\..\SRC\element\forceBeamColumn\RadauBeamIntegration.h">
+      <Filter>forceBeamColumn\beamIntegration</Filter>
+    </ClInclude>
+    <ClInclude Include="..\..\..\SRC\element\forceBeamColumn\RegularizedHingeIntegration.h">
+      <Filter>forceBeamColumn\beamIntegration</Filter>
+    </ClInclude>
+    <ClInclude Include="..\..\..\SRC\element\forceBeamColumn\TrapezoidalBeamIntegration.h">
+      <Filter>forceBeamColumn\beamIntegration</Filter>
+    </ClInclude>
+    <ClInclude Include="..\..\..\SRC\element\forceBeamColumn\UserDefinedBeamIntegration.h">
+      <Filter>forceBeamColumn\beamIntegration</Filter>
+    </ClInclude>
+    <ClInclude Include="..\..\..\SRC\element\forceBeamColumn\UserDefinedHingeIntegration.h">
+      <Filter>forceBeamColumn\beamIntegration</Filter>
+    </ClInclude>
+    <ClInclude Include="..\..\..\SRC\element\nonlinearBeamColumn\matrixutil\MatrixUtil.h">
+      <Filter>nonlinearBeamColumn\matrixutil</Filter>
+    </ClInclude>
+    <ClInclude Include="..\..\..\SRC\element\UP-ucsd\BBarBrickUP.h">
+      <Filter>up</Filter>
+    </ClInclude>
+    <ClInclude Include="..\..\..\SRC\element\UP-ucsd\BBarFourNodeQuadUP.h">
+      <Filter>up</Filter>
+    </ClInclude>
+    <ClInclude Include="..\..\..\SRC\element\UP-ucsd\BrickUP.h">
+      <Filter>up</Filter>
+    </ClInclude>
+    <ClInclude Include="..\..\..\SRC\element\UP-ucsd\FourNodeQuadUP.h">
+      <Filter>up</Filter>
+    </ClInclude>
+    <ClInclude Include="..\..\..\SRC\element\UP-ucsd\Nine_Four_Node_QuadUP.h">
+      <Filter>up</Filter>
+    </ClInclude>
+    <ClInclude Include="..\..\..\SRC\element\UP-ucsd\shp3dv.h">
+      <Filter>up</Filter>
+    </ClInclude>
+    <ClInclude Include="..\..\..\SRC\element\dispBeamColumnInt\DispBeamColumn2dInt.h">
+      <Filter>dispBeamColumnInt</Filter>
+    </ClInclude>
+    <ClInclude Include="..\..\..\SRC\element\dispBeamColumnInt\FiberSection2dInt.h">
+      <Filter>dispBeamColumnInt</Filter>
+    </ClInclude>
+    <ClInclude Include="..\..\..\SRC\element\dispBeamColumnInt\LinearCrdTransf2dInt.h">
+      <Filter>dispBeamColumnInt</Filter>
+    </ClInclude>
+    <ClInclude Include="..\..\..\SRC\element\generic\GenericClient.h">
+      <Filter>generic</Filter>
+    </ClInclude>
+    <ClInclude Include="..\..\..\SRC\element\generic\GenericCopy.h">
+      <Filter>generic</Filter>
+    </ClInclude>
+    <ClInclude Include="..\..\..\SRC\element\twoNodeLink\TwoNodeLink.h">
+      <Filter>twoNodeLink</Filter>
+    </ClInclude>
+    <ClInclude Include="..\..\..\SRC\element\adapter\Actuator.h">
+      <Filter>adapter</Filter>
+    </ClInclude>
+    <ClInclude Include="..\..\..\SRC\element\adapter\ActuatorCorot.h">
+      <Filter>adapter</Filter>
+    </ClInclude>
+    <ClInclude Include="..\..\..\SRC\element\adapter\Adapter.h">
+      <Filter>adapter</Filter>
+    </ClInclude>
+    <ClInclude Include="..\..\..\SRC\element\elastomericBearing\ElastomericBearingBoucWen2d.h">
+      <Filter>elastomericBearing</Filter>
+    </ClInclude>
+    <ClInclude Include="..\..\..\SRC\element\elastomericBearing\ElastomericBearingBoucWen3d.h">
+      <Filter>elastomericBearing</Filter>
+    </ClInclude>
+    <ClInclude Include="..\..\..\SRC\element\elastomericBearing\ElastomericBearingPlasticity2d.h">
+      <Filter>elastomericBearing</Filter>
+    </ClInclude>
+    <ClInclude Include="..\..\..\SRC\element\elastomericBearing\ElastomericBearingPlasticity3d.h">
+      <Filter>elastomericBearing</Filter>
+    </ClInclude>
+    <ClInclude Include="..\..\..\SRC\element\elastomericBearing\ElastomericBearingUFRP2d.h">
+      <Filter>elastomericBearing</Filter>
+    </ClInclude>
+    <ClInclude Include="..\..\..\SRC\element\elastomericBearing\ElastomericX.h">
+      <Filter>elastomericBearing</Filter>
+    </ClInclude>
+    <ClInclude Include="..\..\..\SRC\element\elastomericBearing\HDR.h">
+      <Filter>elastomericBearing</Filter>
+    </ClInclude>
+    <ClInclude Include="..\..\..\SRC\element\elastomericBearing\LeadRubberX.h">
+      <Filter>elastomericBearing</Filter>
+    </ClInclude>
+    <ClInclude Include="..\..\..\SRC\element\frictionBearing\FlatSliderSimple2d.h">
+      <Filter>frictionBearing</Filter>
+    </ClInclude>
+    <ClInclude Include="..\..\..\SRC\element\frictionBearing\FlatSliderSimple3d.h">
+      <Filter>frictionBearing</Filter>
+    </ClInclude>
+    <ClInclude Include="..\..\..\SRC\element\frictionBearing\MultiFP2d.h">
+      <Filter>frictionBearing</Filter>
+    </ClInclude>
+    <ClInclude Include="..\..\..\SRC\element\frictionBearing\RJWatsonEQS2d.h">
+      <Filter>frictionBearing</Filter>
+    </ClInclude>
+    <ClInclude Include="..\..\..\SRC\element\frictionBearing\RJWatsonEQS3d.h">
+      <Filter>frictionBearing</Filter>
+    </ClInclude>
+    <ClInclude Include="..\..\..\SRC\element\frictionBearing\SingleFPSimple2d.h">
+      <Filter>frictionBearing</Filter>
+    </ClInclude>
+    <ClInclude Include="..\..\..\SRC\element\frictionBearing\SingleFPSimple3d.h">
+      <Filter>frictionBearing</Filter>
+    </ClInclude>
+    <ClInclude Include="..\..\..\SRC\element\frictionBearing\TFP_Bearing.h">
+      <Filter>frictionBearing</Filter>
+    </ClInclude>
+    <ClInclude Include="..\..\..\SRC\element\frictionBearing\TFP_Bearing2d.h">
+      <Filter>frictionBearing</Filter>
+    </ClInclude>
+    <ClInclude Include="..\..\..\SRC\element\frictionBearing\TPB1D.h">
+      <Filter>frictionBearing</Filter>
+    </ClInclude>
+    <ClInclude Include="..\..\..\SRC\element\frictionBearing\TripleFrictionPendulum.h">
+      <Filter>frictionBearing</Filter>
+    </ClInclude>
+    <ClInclude Include="..\..\..\SRC\element\frictionBearing\frictionModel\Coulomb.h">
+      <Filter>frictionBearing\frictionModel</Filter>
+    </ClInclude>
+    <ClInclude Include="..\..\..\SRC\element\frictionBearing\frictionModel\FrictionModel.h">
+      <Filter>frictionBearing\frictionModel</Filter>
+    </ClInclude>
+    <ClInclude Include="..\..\..\SRC\element\frictionBearing\frictionModel\FrictionResponse.h">
+      <Filter>frictionBearing\frictionModel</Filter>
+    </ClInclude>
+    <ClInclude Include="..\..\..\SRC\element\frictionBearing\frictionModel\VelDepMultiLinear.h">
+      <Filter>frictionBearing\frictionModel</Filter>
+    </ClInclude>
+    <ClInclude Include="..\..\..\SRC\element\frictionBearing\frictionModel\VelDependent.h">
+      <Filter>frictionBearing\frictionModel</Filter>
+    </ClInclude>
+    <ClInclude Include="..\..\..\SRC\element\frictionBearing\frictionModel\VelNormalFrcDep.h">
+      <Filter>frictionBearing\frictionModel</Filter>
+    </ClInclude>
+    <ClInclude Include="..\..\..\SRC\element\frictionBearing\frictionModel\VelPressureDep.h">
+      <Filter>frictionBearing\frictionModel</Filter>
+    </ClInclude>
+    <ClInclude Include="..\..\..\SRC\element\pyMacro\PY_Macro2D.h">
+      <Filter>pyMacro</Filter>
+    </ClInclude>
+    <ClInclude Include="..\..\..\SRC\element\surfaceLoad\SurfaceLoad.h">
+      <Filter>surfaceLoad</Filter>
+    </ClInclude>
+    <ClInclude Include="..\..\..\SRC\element\UWelements\BeamContact2D.h">
+      <Filter>UWelements</Filter>
+    </ClInclude>
+    <ClInclude Include="..\..\..\SRC\element\UWelements\BeamContact2Dp.h">
+      <Filter>UWelements</Filter>
+    </ClInclude>
+    <ClInclude Include="..\..\..\SRC\element\UWelements\BeamContact3D.h">
+      <Filter>UWelements</Filter>
+    </ClInclude>
+    <ClInclude Include="..\..\..\SRC\element\UWelements\BeamContact3Dp.h">
+      <Filter>UWelements</Filter>
+    </ClInclude>
+    <ClInclude Include="..\..\..\SRC\element\UWelements\BeamEndContact3D.h">
+      <Filter>UWelements</Filter>
+    </ClInclude>
+    <ClInclude Include="..\..\..\SRC\element\UWelements\BeamEndContact3Dp.h">
+      <Filter>UWelements</Filter>
+    </ClInclude>
+    <ClInclude Include="..\..\..\SRC\element\UWelements\Brick8FiberOverlay.h">
+      <Filter>UWelements</Filter>
+    </ClInclude>
+    <ClInclude Include="..\..\..\SRC\element\UWelements\PileToe3D.h">
+      <Filter>UWelements</Filter>
+    </ClInclude>
+    <ClInclude Include="..\..\..\SRC\element\UWelements\Quad4FiberOverlay.h">
+      <Filter>UWelements</Filter>
+    </ClInclude>
+    <ClInclude Include="..\..\..\SRC\element\UWelements\SSPbrick.h">
+      <Filter>UWelements</Filter>
+    </ClInclude>
+    <ClInclude Include="..\..\..\SRC\element\UWelements\SSPbrickUP.h">
+      <Filter>UWelements</Filter>
+    </ClInclude>
+    <ClInclude Include="..\..\..\SRC\element\UWelements\SSPquad.h">
+      <Filter>UWelements</Filter>
+    </ClInclude>
+    <ClInclude Include="..\..\..\SRC\element\UWelements\SSPquadUP.h">
+      <Filter>UWelements</Filter>
+    </ClInclude>
+    <ClInclude Include="..\..\..\SRC\element\UWelements\SimpleContact2D.h">
+      <Filter>UWelements</Filter>
+    </ClInclude>
+    <ClInclude Include="..\..\..\SRC\element\UWelements\SimpleContact3D.h">
+      <Filter>UWelements</Filter>
+    </ClInclude>
+    <ClInclude Include="..\..\..\SRC\element\triangle\Tri31.h">
+      <Filter>triangle</Filter>
+    </ClInclude>
+    <ClInclude Include="..\..\..\SRC\element\shell\R3vectors.h">
+      <Filter>shell</Filter>
+    </ClInclude>
+    <ClInclude Include="..\..\..\SRC\element\shell\ShellMITC4.h">
+      <Filter>shell</Filter>
+    </ClInclude>
+    <ClInclude Include="..\..\..\SRC\element\shell\ShellMITC9.h">
+      <Filter>shell</Filter>
+    </ClInclude>
+    <ClInclude Include="..\..\..\SRC\element\shell\ASDShellQ4.h">
+      <Filter>shell</Filter>
+    </ClInclude>
+    <ClInclude Include="..\..\..\SRC\element\PFEMElement\PFEMElement2D.h">
+      <Filter>pfem</Filter>
+    </ClInclude>
+    <ClInclude Include="..\..\..\SRC\element\PFEMElement\PFEMElement2DBubble.h">
+      <Filter>pfem</Filter>
+    </ClInclude>
+    <ClInclude Include="..\..\..\SRC\element\PFEMElement\PFEMElement2DCompressible.h">
+      <Filter>pfem</Filter>
+    </ClInclude>
+    <ClInclude Include="..\..\..\SRC\element\PFEMElement\PFEMElement3D.h">
+      <Filter>pfem</Filter>
+    </ClInclude>
+    <ClInclude Include="..\..\..\SRC\element\PFEMElement\TclModelBuilder_addPFEMElement.h">
+      <Filter>pfem</Filter>
+    </ClInclude>
+    <ClInclude Include="..\..\..\SRC\element\HUelements\KikuchiBearing.h">
+      <Filter>HUelements</Filter>
+    </ClInclude>
+    <ClInclude Include="..\..\..\SRC\element\HUelements\MultipleNormalSpring.h">
+      <Filter>HUelements</Filter>
+    </ClInclude>
+    <ClInclude Include="..\..\..\SRC\element\HUelements\MultipleShearSpring.h">
+      <Filter>HUelements</Filter>
+    </ClInclude>
+    <ClInclude Include="..\..\..\SRC\element\HUelements\YamamotoBiaxialHDR.h">
+      <Filter>HUelements</Filter>
+    </ClInclude>
+    <ClInclude Include="..\..\..\SRC\element\NewElement.h">
+      <Filter>Header Files</Filter>
+    </ClInclude>
+    <ClInclude Include="..\..\..\SRC\element\frictionBearing\FPBearingPTV.h">
+      <Filter>frictionBearing</Filter>
+    </ClInclude>
+    <ClInclude Include="..\..\..\SRC\element\truss\N4BiaxialTruss.h">
+      <Filter>truss</Filter>
+    </ClInclude>
+    <ClInclude Include="..\..\..\SRC\element\shell\ShellDKGQ.h">
+      <Filter>shell</Filter>
+    </ClInclude>
+    <ClInclude Include="..\..\..\SRC\element\shell\ShellNLDKGQ.h">
+      <Filter>shell</Filter>
+    </ClInclude>
+    <ClInclude Include="..\..\..\SRC\element\XMUelements\AC3D8HexWithSensitivity.h">
+      <Filter>XMUelements</Filter>
+    </ClInclude>
+    <ClInclude Include="..\..\..\SRC\element\XMUelements\ASI3D8QuadWithSensitivity.h">
+      <Filter>XMUelements</Filter>
+    </ClInclude>
+    <ClInclude Include="..\..\..\SRC\element\XMUelements\AV3D4QuadWithSensitivity.h">
+      <Filter>XMUelements</Filter>
+    </ClInclude>
+    <ClInclude Include="..\..\..\SRC\element\XMUelements\VS3D4QuadWithSensitivity.h">
+      <Filter>XMUelements</Filter>
+    </ClInclude>
+    <ClInclude Include="..\..\..\SRC\element\UWelements\QuadBeamEmbedContact.h">
+      <Filter>UWelements</Filter>
+    </ClInclude>
+    <ClInclude Include="..\..\..\SRC\element\mvlem\MVLEM.h">
+      <Filter>mvlem</Filter>
+    </ClInclude>
+    <ClInclude Include="..\..\..\SRC\element\mvlem\SFI_MVLEM.h">
+      <Filter>mvlem</Filter>
+    </ClInclude>
+    <ClInclude Include="..\..\..\SRC\element\mvlem\MVLEM_3D.h">
+      <Filter>mvlem</Filter>
+    </ClInclude>
+    <ClInclude Include="..\..\..\SRC\element\mvlem\SFI_MVLEM_3D.h">
+      <Filter>mvlem</Filter>
+    </ClInclude>
+    <ClInclude Include="..\..\..\SRC\element\componentElement\ComponentElement2d.h">
+      <Filter>componentElement</Filter>
+    </ClInclude>
+    <ClInclude Include="..\..\..\SRC\element\elastomericBearing\ElastomericBearingBoucWenMod3d.h">
+      <Filter>elastomericBearing</Filter>
+    </ClInclude>
+    <ClInclude Include="..\..\..\SRC\coordTransformation\CorotCrdTransfWarping2d.h">
+      <Filter>crdTransf</Filter>
+    </ClInclude>
+    <ClInclude Include="..\..\..\SRC\element\forceBeamColumn\ElasticForceBeamColumnWarping2d.h">
+      <Filter>forceBeamColumn</Filter>
+    </ClInclude>
+    <ClInclude Include="..\..\..\SRC\element\forceBeamColumn\ForceBeamColumnWarping2d.h">
+      <Filter>forceBeamColumn</Filter>
+    </ClInclude>
+    <ClInclude Include="..\..\..\SRC\element\PFEMElement\BackgroundMesh.h">
+      <Filter>pfem</Filter>
+    </ClInclude>
+    <ClInclude Include="..\..\..\SRC\element\PFEMElement\LineMesh.h">
+      <Filter>pfem</Filter>
+    </ClInclude>
+    <ClInclude Include="..\..\..\SRC\element\PFEMElement\TriMesh.h">
+      <Filter>pfem</Filter>
+    </ClInclude>
+    <ClInclude Include="..\..\..\SRC\element\PFEMElement\TriangleMeshGenerator.h">
+      <Filter>pfem</Filter>
+    </ClInclude>
+    <ClInclude Include="..\..\..\SRC\element\PFEMElement\ParticleGroup.h">
+      <Filter>pfem</Filter>
+    </ClInclude>
+    <ClInclude Include="..\..\..\SRC\element\PFEMElement\PFEMElement2Dmini.h">
+      <Filter>pfem</Filter>
+    </ClInclude>
+    <ClInclude Include="..\..\..\SRC\element\PFEMElement\Particle.h">
+      <Filter>pfem</Filter>
+    </ClInclude>
+    <ClInclude Include="..\..\..\SRC\element\PFEMElement\PFEMElement2DFIC.h">
+      <Filter>pfem</Filter>
+    </ClInclude>
+    <ClInclude Include="..\..\..\OTHER\Triangle\triangle.h">
+      <Filter>pfem</Filter>
+    </ClInclude>
+    <ClInclude Include="..\..\..\SRC\element\shell\ShellDKGT.h">
+      <Filter>shell</Filter>
+    </ClInclude>
+    <ClInclude Include="..\..\..\SRC\element\shell\ShellNLDKGT.h">
+      <Filter>shell</Filter>
+    </ClInclude>
+    <ClInclude Include="..\..\..\SRC\element\catenaryCable\CatenaryCable.h">
+      <Filter>catenaryCable</Filter>
+    </ClInclude>
+    <ClInclude Include="..\..\..\SRC\element\forceBeamColumn\ForceBeamColumn2dThermal.h">
+      <Filter>forceBeamColumn</Filter>
+    </ClInclude>
+    <ClInclude Include="..\..\..\SRC\element\dispBeamColumn\DispBeamColumn2dThermal.h">
+      <Filter>dispBeamColumn</Filter>
+    </ClInclude>
+    <ClInclude Include="..\..\..\SRC\element\dispBeamColumn\DispBeamColumn3dThermal.h">
+      <Filter>dispBeamColumn</Filter>
+    </ClInclude>
+    <ClInclude Include="..\..\..\SRC\element\shell\ShellMITC4Thermal.h">
+      <Filter>shell</Filter>
+    </ClInclude>
+    <ClInclude Include="..\..\..\SRC\element\shell\ShellNLDKGQThermal.h">
+      <Filter>shell</Filter>
+    </ClInclude>
+    <ClInclude Include="..\..\..\SRC\element\dispBeamColumn\DispBeamColumn2dWithSensitivity.h">
+      <Filter>dispBeamColumn</Filter>
+    </ClInclude>
+    <ClInclude Include="..\..\..\SRC\element\dispBeamColumn\DispBeamColumn3dWithSensitivity.h">
+      <Filter>dispBeamColumn</Filter>
+    </ClInclude>
+    <ClInclude Include="..\..\..\SRC\element\shell\ShellANDeS.h">
+      <Filter>shell</Filter>
+    </ClInclude>
+    <ClInclude Include="..\..\..\SRC\element\dispBeamColumn\AxEqDispBeamColumn2d.h">
+      <Filter>dispBeamColumn</Filter>
+    </ClInclude>
+    <ClInclude Include="..\..\..\SRC\element\surfaceLoad\TriSurfaceLoad.h">
+      <Filter>surfaceLoad</Filter>
+    </ClInclude>
+    <ClInclude Include="..\..\..\SRC\element\tetrahedron\FourNodeTetrahedron.h">
+      <Filter>tetrahedron</Filter>
+    </ClInclude>
+    <ClInclude Include="..\..\..\SRC\element\tetrahedron\TenNodeTetrahedron.h">
+      <Filter>tetrahedron</Filter>
+    </ClInclude>
+    <ClInclude Include="..\..\..\SRC\element\UWelements\EmbeddedBeamInterfaceL.h">
+      <Filter>UWelements</Filter>
+    </ClInclude>
+    <ClInclude Include="..\..\..\SRC\element\UWelements\EmbeddedBeamInterfaceP.h">
+      <Filter>UWelements</Filter>
+    </ClInclude>
+    <ClInclude Include="..\..\..\SRC\element\UWelements\EmbeddedEPBeamInterface.h">
+      <Filter>UWelements</Filter>
+    </ClInclude>
+    <ClInclude Include="..\..\..\SRC\element\UWelements\Tcl_generateInterfacePoints.h">
+      <Filter>UWelements</Filter>
+    </ClInclude>
+    <ClInclude Include="..\..\..\SRC\element\PFEMElement\BackgroundDef.h">
+      <Filter>pfem</Filter>
+    </ClInclude>
+    <ClInclude Include="..\..\..\SRC\element\PFEMElement\HigherOrder.h">
+      <Filter>pfem</Filter>
+    </ClInclude>
+    <ClInclude Include="..\..\..\SRC\element\PFEMElement\LineMeshGenerator.h">
+      <Filter>pfem</Filter>
+    </ClInclude>
+    <ClInclude Include="..\..\..\SRC\element\PFEMElement\Mesh.h">
+      <Filter>pfem</Filter>
+    </ClInclude>
+    <ClInclude Include="..\..\..\SRC\element\PFEMElement\MINI.h">
+      <Filter>pfem</Filter>
+    </ClInclude>
+    <ClInclude Include="..\..\..\SRC\element\PFEMElement\PFEMElement2DQuasi.h">
+      <Filter>pfem</Filter>
+    </ClInclude>
+    <ClInclude Include="..\..\..\SRC\element\PFEMElement\PFEMElement3DBubble.h">
+      <Filter>pfem</Filter>
+    </ClInclude>
+    <ClInclude Include="..\..\..\SRC\element\PFEMElement\QuadMesh.h">
+      <Filter>pfem</Filter>
+    </ClInclude>
+    <ClInclude Include="..\..\..\SRC\element\PFEMElement\QuadMeshGenerator.h">
+      <Filter>pfem</Filter>
+    </ClInclude>
+    <ClInclude Include="..\..\..\SRC\element\PFEMElement\TaylorHood2D.h">
+      <Filter>pfem</Filter>
+    </ClInclude>
+    <ClInclude Include="..\..\..\SRC\element\PFEMElement\TetMesh.h">
+      <Filter>pfem</Filter>
+    </ClInclude>
+    <ClInclude Include="..\..\..\SRC\element\PFEMElement\TetMeshGenerator.h">
+      <Filter>pfem</Filter>
+    </ClInclude>
+    <ClInclude Include="..\..\..\SRC\element\PFEMElement\TriGaussPoints.h">
+      <Filter>pfem</Filter>
+    </ClInclude>
+    <ClInclude Include="..\..\..\OTHER\tetgen1.4.3\tetgen.h">
+      <Filter>pfem</Filter>
+    </ClInclude>
+    <ClInclude Include="..\..\..\SRC\element\absorbentBoundaries\LysmerTriangle.h">
+      <Filter>absorbentBoundaries</Filter>
+    </ClInclude>
+    <ClInclude Include="..\..\..\SRC\element\absorbentBoundaries\ASDAbsorbingBoundary2D.h">
+      <Filter>absorbentBoundaries</Filter>
+    </ClInclude>
+    <ClInclude Include="..\..\..\SRC\element\absorbentBoundaries\ASDAbsorbingBoundary3D.h">
+      <Filter>absorbentBoundaries</Filter>
+    </ClInclude>
+    <ClInclude Include="..\..\..\SRC\element\dispBeamColumn\DispBeamColumnNL2d.h">
+      <Filter>dispBeamColumn</Filter>
+    </ClInclude>
+    <ClInclude Include="..\..\..\SRC\element\elasticBeamColumn\WheelRail.h">
+      <Filter>elasticBeamColumn</Filter>
+    </ClInclude>
+    <ClInclude Include="..\..\..\SRC\element\dispBeamColumn\TimoshenkoBeamColumn2d.h">
+      <Filter>dispBeamColumn</Filter>
+    </ClInclude>
+    <ClInclude Include="..\..\..\SRC\element\twoNodeLink\LinearElasticSpring.h">
+      <Filter>twoNodeLink</Filter>
+    </ClInclude>
+    <ClInclude Include="..\..\..\SRC\element\twoNodeLink\Inerter.h">
+      <Filter>twoNodeLink</Filter>
+    </ClInclude>
+    <ClInclude Include="..\..\..\SRC\element\ExternalElement.h">
+      <Filter>Header Files</Filter>
+    </ClInclude>
+    <ClInclude Include="..\..\..\SRC\element\gradientInelasticBeamColumn\GradientInelasticBeamColumn2d.h">
+      <Filter>gradientInelasticBeamColumn</Filter>
+    </ClInclude>
+    <ClInclude Include="..\..\..\SRC\element\gradientInelasticBeamColumn\GradientInelasticBeamColumn3d.h">
+      <Filter>gradientInelasticBeamColumn</Filter>
+    </ClInclude>
+    <ClInclude Include="..\..\..\SRC\element\forceBeamColumn\SimpsonBeamIntegration.h">
+      <Filter>forceBeamColumn\beamIntegration</Filter>
+    </ClInclude>
+    <ClInclude Include="..\..\..\SRC\element\joint\LehighJoint2d.h">
+      <Filter>joint</Filter>
+    </ClInclude>
+    <ClInclude Include="..\..\..\SRC\element\mixedBeamColumn\MixedBeamColumn2d.h">
+      <Filter>mixedBeamColumn</Filter>
+    </ClInclude>
+    <ClInclude Include="..\..\..\SRC\element\mixedBeamColumn\MixedBeamColumn3d.h">
+      <Filter>mixedBeamColumn</Filter>
+    </ClInclude>
+    <ClInclude Include="..\..\..\SRC\element\PFEMElement\PFEMContact2D.h">
+      <Filter>pfem</Filter>
+    </ClInclude>
+    <ClInclude Include="..\..\..\SRC\element\forceBeamColumn\ForceBeamColumnCBDI3d.h">
+      <Filter>forceBeamColumn</Filter>
+    </ClInclude>
+    <ClInclude Include="..\..\..\SRC\element\fourNodeQuad\EightNodeQuad.h">
+      <Filter>quad</Filter>
+    </ClInclude>
+    <ClInclude Include="..\..\..\SRC\element\fourNodeQuad\NineNodeQuad.h">
+      <Filter>quad</Filter>
+    </ClInclude>
+    <ClInclude Include="..\..\..\SRC\element\fourNodeQuad\SixNodeTri.h">
+      <Filter>triangle</Filter>
+    </ClInclude>
+    <ClInclude Include="..\..\..\SRC\element\PML\PML2D.h">
+      <Filter>PML</Filter>
+    </ClInclude>
+    <ClInclude Include="..\..\..\SRC\element\PML\PML3D.h">
+      <Filter>PML</Filter>
+    </ClInclude>
+    <ClInclude Include="..\..\..\SRC\element\PML\PML2D_3.h">
+      <Filter>PML</Filter>
+    </ClInclude>
+    <ClInclude Include="..\..\..\SRC\element\PML\PML2D_5.h">
+      <Filter>PML</Filter>
+    </ClInclude>
+    <ClInclude Include="..\..\..\SRC\element\PML\PML2DVISCOUS.h">
+      <Filter>PML</Filter>
+    </ClInclude>
+    <ClInclude Include="..\..\..\SRC\element\RockingBC\RockingBC.h">
+      <Filter>RockingBC</Filter>
+    </ClInclude>
+    <ClInclude Include="..\..\..\SRC\element\CEqElement\ASDEmbeddedNodeElement.h">
+      <Filter>CEqElement</Filter>
+    </ClInclude>
+    <ClInclude Include="..\..\..\SRC\coordTransformation\CorotCrdTransfWarping3d.h">
+      <Filter>crdTransf</Filter>
+    </ClInclude>
+    <ClInclude Include="..\..\..\SRC\element\elasticBeamColumn\ElasticBeamWarping3d.h">
+      <Filter>elasticBeamColumn</Filter>
+    </ClInclude>
+    <ClInclude Include="..\..\..\SRC\element\dispBeamColumn\DispBeamColumnWarping3d.h">
+      <Filter>dispBeamColumn</Filter>
+    </ClInclude>
+    <ClInclude Include="..\..\..\SRC\element\dispBeamColumn\DispBeamColumnAsym3d.h">
+      <Filter>dispBeamColumn</Filter>
+    </ClInclude>
+    <ClInclude Include="..\..\..\SRC\element\mixedBeamColumn\MixedBeamColumnAsym3d.h">
+      <Filter>mixedBeamColumn</Filter>
+    </ClInclude>
+    <ClInclude Include="..\..\..\SRC\element\truss\InertiaTruss.h">
+      <Filter>truss</Filter>
+    </ClInclude>
+    <ClInclude Include="..\..\..\SRC\element\masonry\BeamGT.h">
+      <Filter>masonry</Filter>
+    </ClInclude>
+    <ClInclude Include="..\..\..\SRC\element\masonry\MasonPan3D.h">
+      <Filter>masonry</Filter>
+    </ClInclude>
+    <ClInclude Include="..\..\..\SRC\element\masonry\MasonPan12.h">
+      <Filter>masonry</Filter>
+    </ClInclude>
+    <ClInclude Include="..\..\..\SRC\element\IGA\IGAKLShell.h">
+      <Filter>IGA</Filter>
+    </ClInclude>
+    <ClInclude Include="..\..\..\SRC\element\IGA\IGAKLShell_BendingStrip.h">
+      <Filter>IGA</Filter>
+    </ClInclude>
+    <ClInclude Include="..\..\..\SRC\element\dispBeamColumn\TimoshenkoBeamColumn3d.h">
+      <Filter>dispBeamColumn</Filter>
+    </ClInclude>
+    <ClInclude Include="..\..\..\SRC\element\forceBeamColumn\ConcentratedPlasticityBeamIntegration.h">
+      <Filter>forceBeamColumn\beamIntegration</Filter>
+    </ClInclude>
+    <ClInclude Include="..\..\..\SRC\element\forceBeamColumn\ConcentratedCurvatureBeamIntegration.h">
+      <Filter>forceBeamColumn\beamIntegration</Filter>
+    </ClInclude>
+    <ClInclude Include="..\..\..\SRC\element\mvlem\E_SFI.h">
+      <Filter>mvlem</Filter>
+    </ClInclude>
+    <ClInclude Include="..\..\..\SRC\element\mvlem\E_SFI_MVLEM_3D.h">
+      <Filter>mvlem</Filter>
+    </ClInclude>
+    <ClInclude Include="..\..\..\SRC\element\PML\PML2D_12.h">
+      <Filter>Header Files</Filter>
+    </ClInclude>
+    <ClInclude Include="..\..\..\SRC\element\mefi\MEFI.h">
+      <Filter>mefi</Filter>
+    <ClInclude Include="..\..\..\SRC\element\elasticBeamColumn\ModElasticBeam3d.h">
+      <Filter>elasticBeamColumn</Filter>
+    </ClInclude>
+  </ItemGroup>
 </Project>