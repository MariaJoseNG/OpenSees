--- conflicted
+++ resolved
@@ -707,16 +707,12 @@
   opserr<<"entering record()"<<endln;
 #endif
   int result = 0;
-<<<<<<< HEAD
-  if (deltaT == 0.0 || timeStamp >= nextTimeStampToRecord - deltaT * 0.00001) {
-=======
   // where relDeltaTTol is the maximum reliable ratio between analysis time step and deltaT
   // and provides tolerance for floating point precision (see floating-point-tolerance-for-recorder-time-step.md)
     if (deltaT == 0.0 || timeStamp - nextTimeStampToRecord >= -deltaT * relDeltaTTol) {
->>>>>>> fa9f0a9e
     
     if (deltaT != 0.0) 
-      nextTimeStampToRecord = nextTimeStampToRecord + deltaT;
+      nextTimeStampToRecord = timeStamp + deltaT;
     
     if (int(nodeTag) != 0) {
       
