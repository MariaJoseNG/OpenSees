/* ****************************************************************** **
**    OpenSees - Open System for Earthquake Engineering Simulation    **
**          Pacific Earthquake Engineering Research Center            **
**                                                                    **
**                                                                    **
** (C) Copyright 1999, The Regents of the University of California    **
** All Rights Reserved.                                               **
**                                                                    **
** Commercial use of this program without express permission of the   **
** University of California, Berkeley, is strictly prohibited.  See   **
** file 'COPYRIGHT'  in main directory for information on usage and   **
** redistribution,  and for a DISCLAIMER OF ALL WARRANTIES.           **
**                                                                    **
** Developed by:                                                      **
**   Frank McKenna (fmckenna@ce.berkeley.edu)                         **
**   Gregory L. Fenves (fenves@ce.berkeley.edu)                       **
**   Filip C. Filippou (filippou@ce.berkeley.edu)                     **
**                                                                    **
** With a lot of additions by                                         **
**   Boris Jeremic    (jeremic@ucdavis.edu)                           **
**   Zaohui Yang      (zhyang@ucdavis.edu)                            **
**   Zhao Cheng       (zcheng@ucdavis.edu)                            **
**                                                                    **
**                                                                    **
**                                                                    **
** ****************************************************************** */

// $Revision: 1.44 $
// $Date: 2010-02-05 00:08:35 $
// $Source: /usr/local/cvs/OpenSees/SRC/material/nD/TclModelBuilderNDMaterialCommand.cpp,v $


// Description: This file contains the function invoked when the user invokes
// the nDMaterial command in the interpreter.
//
// What: "@(#) TclModelBuilderNDMaterialCommand.C, revA"

#include <TclModelBuilder.h>
#include <elementAPI.h>
#include <packages.h>

#include <MultiaxialCyclicPlasticity.h> //Gang Wang

#include <UniaxialFiber2d.h>
#include <UniaxialFiber3d.h>

#include <CapPlasticity.h>          // Quan Gu & ZhiJian Qiu  2013

#include <PressureIndependMultiYield.h>
#include <PressureDependMultiYield.h>
#include <PressureDependMultiYield02.h>
#include <PressureDependMultiYield03.h>
#include <FluidSolidPorousMaterial.h>

#include <MultiYieldSurfaceClay.h>
#include <string.h>

extern NDMaterial *
Tcl_addWrapperNDMaterial(matObj *, ClientData, Tcl_Interp *,  int, TCL_Char **, TclModelBuilder *);

extern  void *OPS_ReinforcedConcretePlaneStressMaterial(void);
extern  void *OPS_FAReinforcedConcretePlaneStressMaterial(void);
extern  void *OPS_FAFourSteelRCPlaneStressMaterial(void);
extern  void *OPS_RAFourSteelRCPlaneStressMaterial(void);
extern  void *OPS_PrestressedConcretePlaneStressMaterial(void);
extern  void *OPS_FAPrestressedConcretePlaneStressMaterial(void);
extern  void *OPS_FAFourSteelPCPlaneStressMaterial(void);
extern  void *OPS_RAFourSteelPCPlaneStressMaterial(void);
extern  void *OPS_MaterialCMM(void);
extern  void *OPS_NewMaterialCMM(void);
extern  void *  OPS_NewPlasticDamageConcrete3d(void);
extern  void *  OPS_NewPlasticDamageConcretePlaneStress(void);
extern  void *OPS_ElasticIsotropicMaterial(void);
extern  void *OPS_ElasticIsotropic3D(void);
extern  void *OPS_IncrementalElasticIsotropicThreeDimensional(void);
extern  void *OPS_ElasticOrthotropicMaterial(void);
extern  void *OPS_DruckerPragerMaterial(void);
extern  void *OPS_BoundingCamClayMaterial(void);
extern  void *OPS_ContactMaterial2DMaterial(void);
extern  void *OPS_ContactMaterial3DMaterial(void);
extern  void *OPS_InitialStateAnalysisWrapperMaterial(void);
extern  void *OPS_ManzariDafaliasMaterial(void);
extern  void *OPS_ManzariDafaliasMaterialRO(void);
extern  void *OPS_PM4SandMaterial(void);
extern  void *OPS_PM4SiltMaterial(void);
extern  void *OPS_J2CyclicBoundingSurfaceMaterial(void);
extern  void *OPS_CycLiqCPMaterial(void);
extern  void *OPS_CycLiqCPSPMaterial(void);
extern  void *OPS_InitStressNDMaterial(void);
extern  void *OPS_StressDensityMaterial(void);
extern  void *OPS_SimplifiedJ2(void);
extern  void *OPS_PlaneStressSimplifiedJ2(void);
extern  void *OPS_J2Plasticity(void);
extern  void *OPS_J2PlasticityThermal(void);
extern  void *OPS_J2BeamFiber2dMaterial(void);
extern  void *OPS_J2BeamFiber3dMaterial(void);
extern  void *OPS_J2PlateFibreMaterial(void);
extern  void *OPS_PlaneStressLayeredMaterial(void);
extern  void *OPS_PlaneStressRebarMaterial(void);
extern  void *OPS_PlateFiberMaterial(void);
extern  void *OPS_PlateFiberMaterialThermal(void);
extern  void *OPS_BeamFiberMaterial(void);
extern  void *OPS_PlateRebarMaterial(void);
extern  void *OPS_PlateRebarMaterialThermal(void);
extern  void *OPS_PlateFromPlaneStressMaterial(void);
extern  void *OPS_PlateFromPlaneStressMaterialThermal(void);
extern  void *OPS_PlaneStrain(void);
extern  void *OPS_PlaneStress(void);
extern  void *OPS_PlaneStressUserMaterial(void);
extern  void *OPS_BeamFiberMaterial2d(void);
extern  void *OPS_BeamFiberMaterial2dPS(void);
extern void *OPS_LinearCap(void);
extern void *OPS_AcousticMedium(void);
extern void* OPS_UVCmultiaxial(void);
extern void* OPS_UVCplanestress(void);
extern  void *OPS_SAniSandMSMaterial(void);
extern void* OPS_OrthotropicMaterial(void);
<<<<<<< HEAD
extern void* OPS_ASDConcrete3DMaterial(void);
=======
extern void* OPS_Series3DMaterial(void);
>>>>>>> aa454c73
extern  void *OPS_ConcreteMcftNonlinear5(void);
extern  void *OPS_ConcreteMcftNonlinear7(void);
extern  void *OPS_ConcreteS(void);
extern void *OPS_PressureDependentElastic3D(void);

extern  void *OPS_ElasticIsotropicMaterialThermal(void);  //L.Jiang [SIF]
extern  void *OPS_DruckerPragerMaterialThermal(void);//L.Jiang [SIF]
//extern  void *OPS_PlasticDamageConcretePlaneStressThermal(void);//L.Jiang [SIF]

#ifdef _HAVE_Faria1998
extern void *OPS_NewFaria1998Material(void);
extern void *OPS_NewConcreteMaterial(void);
#endif

extern  void *OPS_FSAMMaterial(void); // K Kolozvari      

#ifdef _HAVE_Damage2p
extern void *OPS_Damage2p(void);
#endif

#if defined(OPSDEF_Material_FEAP)
NDMaterial *
TclModelBuilder_addFeapMaterial(ClientData clientData, Tcl_Interp *interp,
				int argc, TCL_Char **argv,
				TclModelBuilder *theTclBuilder);
#endif // _OPS_Material_FEAP

extern int OPS_ResetInput(ClientData clientData, 
			  Tcl_Interp *interp,  
			  int cArg, 
			  int mArg, 
			  TCL_Char **argv, 
			  Domain *domain,
			  TclModelBuilder *builder);

typedef struct ndMaterialPackageCommand {
  char *funcName;
  void * (*funcPtr)(); 
  struct ndMaterialPackageCommand *next;
} NDMaterialPackageCommand;

static NDMaterialPackageCommand *theNDMaterialPackageCommands = NULL;

static void printCommand(int argc, TCL_Char **argv)
{
    opserr << "Input command: ";
    for (int i=0; i<argc; i++)
	opserr << argv[i] << " ";
    opserr << endln;
}

int
TclModelBuilderNDMaterialCommand (ClientData clientData, Tcl_Interp *interp, int argc,
				  TCL_Char **argv, TclModelBuilder *theTclBuilder)
{
    // Make sure there is a minimum number of arguments
    if (argc < 3) {
	opserr << "WARNING insufficient number of ND material arguments\n";
	opserr << "Want: nDMaterial type? tag? <specific material args>" << endln;
	return TCL_ERROR;
    }

    OPS_ResetInput(clientData, interp, 2, argc, argv, 0, theTclBuilder);	  

    // Pointer to an ND material that will be added to the model builder
    NDMaterial *theMaterial = 0;

    // Check argv[1] for ND material type

    if ((strcmp(argv[1],"ReinforcedConcretePlaneStress") == 0) || (strcmp(argv[1],"ReinforceConcretePlaneStress") == 0)) {

      void *theMat = OPS_ReinforcedConcretePlaneStressMaterial();
      if (theMat != 0) 
	theMaterial = (NDMaterial *)theMat;
      else 
	return TCL_ERROR;
    }

    else if ((strcmp(argv[1],"PlasticDamageConcrete") == 0) || (strcmp(argv[1],"PlasticDamageConcrete3d") == 0)) {

      void *theMat = OPS_NewPlasticDamageConcrete3d();
      if (theMat != 0)  {
	theMaterial = (NDMaterial *)theMat;
      }
      else 
	return TCL_ERROR;
    }

    else if ((strcmp(argv[1],"PlasticDamageConcretePlaneStress") == 0)) {
      void *theMat = OPS_NewPlasticDamageConcretePlaneStress();
      if (theMat != 0) 
	theMaterial = (NDMaterial *)theMat;
      else 
	return TCL_ERROR;
    }

    else if ((strcmp(argv[1],"InitStressMaterial") == 0) || (strcmp(argv[1],"InitStress") == 0)) {
      void *theMat = OPS_InitStressNDMaterial();
      if (theMat != 0) 
        theMaterial = (NDMaterial *)theMat;
      else 
        return TCL_ERROR;
    }

    else if (strcmp(argv[1],"PlaneStressLayeredMaterial") == 0) {
      void *theMat = OPS_PlaneStressLayeredMaterial();
      if (theMat != 0) 
        theMaterial = (NDMaterial *)theMat;
      else 
        return TCL_ERROR;
    }

    else if (strcmp(argv[1],"PlaneStressRebarMaterial") == 0) {
      void *theMat = OPS_PlaneStressRebarMaterial();
      if (theMat != 0) 
        theMaterial = (NDMaterial *)theMat;
      else 
        return TCL_ERROR;
    }
    
    
    else if (strcmp(argv[1],"J2BeamFiber") == 0) {
      void *theMat = 0;
      if (theTclBuilder->getNDM() == 2)
	theMat = OPS_J2BeamFiber2dMaterial();
      else
	theMat = OPS_J2BeamFiber3dMaterial();

      if (theMat != 0) 
        theMaterial = (NDMaterial *)theMat;
      else 
        return TCL_ERROR;
    }

    else if (strcmp(argv[1],"J2PlateFibre") == 0) {
      void *theMat = OPS_J2PlateFibreMaterial();
      if (theMat != 0) 
        theMaterial = (NDMaterial *)theMat;
      else 
        return TCL_ERROR;
    }

#ifdef _HAVE_Faria1998
    else if (strcmp(argv[1],"Faria1998") == 0) {
      void *theMat = OPS_NewFaria1998Material();
      if (theMat != 0) 
	theMaterial = (NDMaterial *)theMat;
      else 
       	return TCL_ERROR;
    }
    else if (strcmp(argv[1],"Concrete") == 0) {
      void *theMat = OPS_NewConcreteMaterial();
      if (theMat != 0) 
	theMaterial = (NDMaterial *)theMat;
      else 
       	return TCL_ERROR;
    }
#endif

    else if ((strcmp(argv[1],"FAReinforceConcretePlaneStress") == 0) || (strcmp(argv[1],"FAReinforcedConcretePlaneStress") == 0)) {

      void *theMat = OPS_FAReinforcedConcretePlaneStressMaterial();
      if (theMat != 0) 
	theMaterial = (NDMaterial *)theMat;
      else 
	return TCL_ERROR;
    }

    else if ((strcmp(argv[1],"RAFourSteelRCPlaneStress") == 0)){

      void *theMat = OPS_RAFourSteelRCPlaneStressMaterial();
      if (theMat != 0) 
	theMaterial = (NDMaterial *)theMat;
      else 
	return TCL_ERROR;
    }

    else if ((strcmp(argv[1],"FAFourSteelRCPlaneStress") == 0)){

      void *theMat = OPS_FAFourSteelRCPlaneStressMaterial();
      if (theMat != 0) 
	theMaterial = (NDMaterial *)theMat;
      else 
	return TCL_ERROR;
    }

#ifdef _HAVE_Damage2p
    else if ((strcmp(argv[1],"Damage2p") == 0)){

      void *theMat = OPS_Damage2p();
      if (theMat != 0) 
	theMaterial = (NDMaterial *)theMat;
      else 
	return TCL_ERROR;
    }
#else
    else if ((strcmp(argv[1],"Damage2p") == 0)){
      opserr << "SORRY - Damage2p source code not available in this version\n";
      return TCL_ERROR;
    }
#endif

    else if ((strcmp(argv[1],"PrestressedConcretePlaneStress") == 0)){

      void *theMat = OPS_PrestressedConcretePlaneStressMaterial();
      if (theMat != 0) 
	theMaterial = (NDMaterial *)theMat;
      else 
	return TCL_ERROR;
    }

    else if ((strcmp(argv[1],"FAPrestressedConcretePlaneStress") == 0)){

      void *theMat = OPS_FAPrestressedConcretePlaneStressMaterial();
      if (theMat != 0) 
	theMaterial = (NDMaterial *)theMat;
      else 
	return TCL_ERROR;
    }

    else if ((strcmp(argv[1],"RAFourSteetPCPlaneStress") == 0)){

      void *theMat = OPS_RAFourSteelPCPlaneStressMaterial();
      if (theMat != 0) 
	theMaterial = (NDMaterial *)theMat;
      else 
	return TCL_ERROR;
    }

    else if ((strcmp(argv[1],"FAFourSteelPCPlaneStress") == 0)){

      void *theMat = OPS_FAFourSteelPCPlaneStressMaterial();
      if (theMat != 0) 
	theMaterial = (NDMaterial *)theMat;
      else 
	return TCL_ERROR;
    }


    else if ((strcmp(argv[1],"DruckerPrager") == 0)){

      void *theMat = OPS_DruckerPragerMaterial();
      if (theMat != 0) 
	theMaterial = (NDMaterial *)theMat;
      else 
	return TCL_ERROR;
    }



    else if ((strcmp(argv[1],"TruncatedDP") == 0)){

      void *theMat = OPS_LinearCap();
      if (theMat != 0) 
	theMaterial = (NDMaterial *)theMat;
      else 
	return TCL_ERROR;
    }


    // K Kolozvari                                                            
    else if ((strcmp(argv[1], "FSAM") == 0) || 
	     (strcmp(argv[1], "FSAM") == 0)) {
      
      void *theMat = OPS_FSAMMaterial();
      if (theMat != 0)
	theMaterial = (NDMaterial *)theMat;
      else
	return TCL_ERROR;
    }
    

    else if ((strcmp(argv[1],"AcousticMedium") == 0)){

      void *theMat = OPS_AcousticMedium();
      if (theMat != 0) 
	theMaterial = (NDMaterial *)theMat;
      else 
	return TCL_ERROR;
    }

    else if ((strcmp(argv[1],"UVCplanestress") == 0)){

      void *theMat = OPS_UVCplanestress();
      if (theMat != 0) 
	theMaterial = (NDMaterial *)theMat;
      else 
	return TCL_ERROR;
    }

    else if ((strcmp(argv[1],"UVCmultiaxial") == 0)){

      void *theMat = OPS_UVCmultiaxial();
      if (theMat != 0) 
	theMaterial = (NDMaterial *)theMat;
      else 
	return TCL_ERROR;
    }

	  else if ((strcmp(argv[1],"MaterialCMM") == 0)){

      void *theMat = OPS_MaterialCMM();
      if (theMat != 0) 
	theMaterial = (NDMaterial *)theMat;
      else 
	return TCL_ERROR;
    }

    else if ((strcmp(argv[1],"CycLiqCP") == 0)){

      void *theMat = OPS_CycLiqCPMaterial();
      if (theMat != 0) 
        theMaterial = (NDMaterial *)theMat;
      else 
        return TCL_ERROR;
    }

    else if ((strcmp(argv[1],"CycLiqCPSP") == 0)){

      void *theMat = OPS_CycLiqCPSPMaterial();
      if (theMat != 0) 
        theMaterial = (NDMaterial *)theMat;
      else 
        return TCL_ERROR;
    }

    else if ((strcmp(argv[1],"BoundingCamClay") == 0)){

      void *theMat = OPS_BoundingCamClayMaterial();
      if (theMat != 0) 
	theMaterial = (NDMaterial *)theMat;
      else 
	return TCL_ERROR;
    }

    else if ((strcmp(argv[1],"ManzariDafalias") == 0)){

      void *theMat = OPS_ManzariDafaliasMaterial();
      if (theMat != 0) 
	theMaterial = (NDMaterial *)theMat;
      else 
	return TCL_ERROR;
    }

    else if ((strcmp(argv[1],"ManzariDafaliasRO") == 0)){

      void *theMat = OPS_ManzariDafaliasMaterialRO();
      if (theMat != 0) 
	theMaterial = (NDMaterial *)theMat;
      else 
	return TCL_ERROR;
    }	

    else if ((strcmp(argv[1],"PM4Sand") == 0)){

      void *theMat = OPS_PM4SandMaterial();
      if (theMat != 0) 
	theMaterial = (NDMaterial *)theMat;
      else 
	return TCL_ERROR;
    }

	else if ((strcmp(argv[1], "J2CyclicBoundingSurface") == 0)) {

		void *theMat = OPS_J2CyclicBoundingSurfaceMaterial();
		if (theMat != 0)
			theMaterial = (NDMaterial *)theMat;
		else
			return TCL_ERROR;
	}
	
	else if ((strcmp(argv[1], "PM4Silt") == 0)) {

		void *theMat = OPS_PM4SiltMaterial();
		if (theMat != 0)
			theMaterial = (NDMaterial *)theMat;
		else
			return TCL_ERROR;
	}

    else if ((strcmp(argv[1],"ContactMaterial2D") == 0)){

      void *theMat = OPS_ContactMaterial2DMaterial();
      if (theMat != 0)
    theMaterial = (NDMaterial *)theMat;
      else
    return TCL_ERROR;
    }

    else if ((strcmp(argv[1],"ContactMaterial3D") == 0)){

      void *theMat = OPS_ContactMaterial3DMaterial();
      if (theMat != 0)
	theMaterial = (NDMaterial *)theMat;
      else
	return TCL_ERROR;
    }

    else if ((strcmp(argv[1],"InitialStateAnalysisWrapper") == 0)){
      
      void *theMat = OPS_InitialStateAnalysisWrapperMaterial();
      if (theMat != 0)
	theMaterial = (NDMaterial *)theMat;
      else
	return TCL_ERROR;
    }

    else if ((strcmp(argv[1],"stressDensity") == 0) || (strcmp(argv[1],"StressDensity") == 0)) {
      
      void *theMat = OPS_StressDensityMaterial();
      if (theMat != 0)
	theMaterial = (NDMaterial *)theMat;
      else
	return TCL_ERROR;
    }

    else if ((strcmp(argv[1],"ElasticIsotropic3D") == 0)) {

      void *theMat = OPS_ElasticIsotropic3D();
      if (theMat != 0)
	theMaterial = (NDMaterial *)theMat;
      else
	return TCL_ERROR;
    }

    else if ((strcmp(argv[1],"ElasticIsotropic") == 0)) {

      void *theMat = OPS_ElasticIsotropicMaterial();
      if (theMat != 0)
	theMaterial = (NDMaterial *)theMat;
      else
	return TCL_ERROR;
    }

    else if ((strcmp(argv[1],"ElasticOrthotropic3D") == 0) || (strcmp(argv[1],"ElasticOrthotropic") == 0)) {

      void *theMat = OPS_ElasticOrthotropicMaterial();
      if (theMat != 0)
	theMaterial = (NDMaterial *)theMat;
      else
	return TCL_ERROR;
    }

    else if ((strcmp(argv[1],"IncrementalElasticIsotropic3D") == 0) || (strcmp(argv[1],"incrementalElasticIsotropic3D") == 0)) {

      void *theMat = OPS_IncrementalElasticIsotropicThreeDimensional();
      if (theMat != 0)
        theMaterial = (NDMaterial *)theMat;
      else
        return TCL_ERROR;
    }

    else if ((strcmp(argv[1],"SAniSandMS") == 0)){

      void *theMat = OPS_SAniSandMSMaterial();
      if (theMat != 0) 
  theMaterial = (NDMaterial *)theMat;
      else 
  return TCL_ERROR;
    }


    else if (strcmp(argv[1],"PressureDependentElastic3D") == 0) {
      void *theMat = OPS_PressureDependentElastic3D();
      if (theMat != 0) 
	theMaterial = (NDMaterial *)theMat;
      else 
	return TCL_ERROR;
    }

    // Check argv[1] for J2PlaneStrain material type
    else if ((strcmp(argv[1],"J2Plasticity") == 0)  ||
	     (strcmp(argv[1],"J2") == 0)) {

      void *theMat = OPS_J2Plasticity();
      if (theMat != 0) 
	theMaterial = (NDMaterial *)theMat;
      else 
	return TCL_ERROR;

    }

	/////////////////////////////////////////////////////////////////
/*
   nDmaterial PlaneStressJ2  $matTag  $G  $K  $sig0  $H_kin  $H_iso 


     PlaneStress (int tag, 
				 int nd,
				 NDMaterial &the3DMaterial);

*/


    else if ((strcmp(argv[1],"PlaneStressSimplifiedJ2") == 0)) {
      void *theMat = OPS_PlaneStressSimplifiedJ2();
      if (theMat != 0) 
	theMaterial = (NDMaterial *)theMat;
      else 
	return TCL_ERROR;
    }
/////////////////////////////////////////////////////////////////

    //
    //  MultiAxialCyclicPlasticity Model   by Gang Wang
    //
    //  nDMaterial MultiaxialCyclicPlasticity $tag, $rho, $K, $G,
    //      $Su , $Ho , $h, $m, $beta, $KCoeff
    // ++++++++++++++++++++++++++++++++++++++++++++++++++++++++++++++++++++++++++

    // Check argv[1] for MultiaxialCyclicPlasticity material type
    else if ((strcmp(argv[1],"MultiaxialCyclicPlasticity") == 0)  ||
	     (strcmp(argv[1],"MCP") == 0)) {
      if (argc < 12) {
	opserr << "WARNING insufficient arguments\n";
	printCommand(argc,argv);
	opserr << "Want: nDMaterial MultiaxialCyclicPlasticity tag? rho? K? G? Su? Ho? h? m? beta? KCoeff? <eta?>" << endln;
	return TCL_ERROR;
      }

      int tag;
      double K, G, rho, Su, Ho, h, m, beta, Kcoeff;
      double eta = 0.0;

      if (Tcl_GetInt(interp, argv[2], &tag) != TCL_OK) {
	opserr << "WARNING invalid MultiaxialCyclicPlasticity tag" << endln;
	return TCL_ERROR;
      }

      if (Tcl_GetDouble(interp, argv[3], &rho) != TCL_OK) {
	opserr << "WARNING invalid rho\n";
	opserr << "nDMaterial MultiaxialCyclicPlasticity: " << tag << endln;
	return TCL_ERROR;
      }

      if (Tcl_GetDouble(interp, argv[4], &K) != TCL_OK) {
	opserr << "WARNING invalid K\n";
	opserr << "nDMaterial MultiaxialCyclicPlasticity: " << tag << endln;
	return TCL_ERROR;
      }

      if (Tcl_GetDouble(interp, argv[5], &G) != TCL_OK) {
	opserr << "WARNING invalid G\n";
	opserr << "nDMaterial MultiaxialCyclicPlasticity: " << tag << endln;
	return TCL_ERROR;
      }


      if (Tcl_GetDouble(interp, argv[6], &Su) != TCL_OK) {
	opserr << "WARNING invalid alpha1\n";
	opserr << "nDMaterial MultiaxialCyclicPlasticity: " << tag << endln;
	return TCL_ERROR;
      }

      if (Tcl_GetDouble(interp, argv[7], &Ho) != TCL_OK) {
	opserr << "WARNING invalid Ho\n";
	opserr << "nDMaterial MultiaxialCyclicPlasticity: " << tag << endln;
	return TCL_ERROR;
      }

      if (Tcl_GetDouble(interp, argv[8], &h) != TCL_OK) {
	opserr << "WARNING invalid h\n";
	opserr << "nDMaterial MultiaxialCyclicPlasticity: " << tag << endln;
	return TCL_ERROR;
      }

      if (Tcl_GetDouble(interp, argv[9], &m) != TCL_OK) {
	opserr << "WARNING invalid m\n";
	opserr << "nDMaterial MultiaxialCyclicPlasticity: " << tag << endln;
	return TCL_ERROR;
      }

      if (Tcl_GetDouble(interp, argv[10], &beta) != TCL_OK) {
	opserr << "WARNING invalid beta\n";
	opserr << "nDMaterial MultiaxialCyclicPlasticity: " << tag << endln;
	return TCL_ERROR;
      }
      if (Tcl_GetDouble(interp, argv[11], &Kcoeff) != TCL_OK) {
	opserr << "WARNING invalid Kcoeff\n";
	opserr << "nDMaterial MultiaxialCyclicPlasticity: " << tag << endln;
	return TCL_ERROR;
      }


      if (argc > 12 && Tcl_GetDouble(interp, argv[12], &eta) != TCL_OK) {
	opserr << "WARNING invalid eta\n";
	opserr << "nDMaterial MultiaxialCyclicPlasticity: " << tag << endln;
	return TCL_ERROR;
      }

      theMaterial = new MultiaxialCyclicPlasticity (tag, 0, rho, K, G, Su, Ho, h,m,
						    beta, Kcoeff, eta);
    }


    // Pressure Independent Multi-yield, by ZHY
    else if (strcmp(argv[1],"PressureIndependMultiYield") == 0) {
	const int numParam = 6;
	const int totParam = 10;
	int tag;  double param[totParam];
	param[6] = 0.0;
	param[7] = 100.;
	param[8] = 0.0;
	param[9] = 20;

	char * arg[] = {"nd", "rho", "refShearModul", "refBulkModul",
			"cohesi", "peakShearStra",
			"frictionAng (=0)", "refPress (=100)", "pressDependCoe (=0.0)",
	    "numberOfYieldSurf (=20)"};
	if (argc < (3+numParam)) {
	    opserr << "WARNING insufficient arguments\n";
	    printCommand(argc,argv);
	    opserr << "Want: nDMaterial PressureIndependMultiYield tag? " << arg[0];
	    opserr << "? "<< "\n";
	    opserr << arg[1] << "? "<< arg[2] << "? "<< arg[3] << "? "<< "\n";
	    opserr << arg[4] << "? "<< arg[5] << "? "<< arg[6] << "? "<< "\n";
	    opserr << arg[7] << "? "<< arg[8] << "? "<< arg[9] << "? "<<endln;
	    return TCL_ERROR;
	}

	if (Tcl_GetInt(interp, argv[2], &tag) != TCL_OK) {
	    opserr << "WARNING invalid PressureIndependMultiYield tag" << endln;
	    return TCL_ERROR;
	}

	for (int i=3; (i<argc && i<13); i++)
	    if (Tcl_GetDouble(interp, argv[i], &param[i-3]) != TCL_OK) {
		    opserr << "WARNING invalid " << arg[i-3] << "\n";
		    opserr << "nDMaterial PressureIndependMultiYield: " << tag << endln;
		    return TCL_ERROR;
	    }

	static double * gredu = 0;
	// user defined yield surfaces
	if (param[9] < 0 && param[9] > -40) {
     param[9] = -int(param[9]);
     gredu = new double[int(2*param[9])];
		 for (int i=0; i<2*param[9]; i++)
	      if (Tcl_GetDouble(interp, argv[i+13], &gredu[i]) != TCL_OK) {
		      opserr << "WARNING invalid " << arg[i-3] << "\n";
		      opserr << "nDMaterial PressureIndependMultiYield: " << tag << endln;
		      return TCL_ERROR;
				}
  }

	PressureIndependMultiYield * temp =
	    new PressureIndependMultiYield (tag, param[0], param[1], param[2],
					    param[3], param[4], param[5], param[6],
					    param[7], param[8], param[9], gredu);
	theMaterial = temp;

	   if (gredu != 0) {
		   delete [] gredu;
		   gredu = 0;
	   }
    }

    // Pressure Independent Multi-yield, by Quan Gu
    else if (strcmp(argv[1],"MultiYieldSurfaceClay") == 0) {
		const int numParam = 6;
		const int totParam = 10;
		int tag;  double param[totParam];
		param[6] = 0.0;
		param[7] = 100.;
		param[8] = 0.0;
		param[9] = 20;

		char * arg[] = {"nd", "rho", "refShearModul", "refBulkModul",
				"cohesi", "peakShearStra",
				"frictionAng (=0)", "refPress (=100)", "pressDependCoe (=0.0)",
			"numberOfYieldSurf (=20)"};
		if (argc < (3+numParam)) {
			opserr << "WARNING insufficient arguments\n";
			printCommand(argc,argv);
			opserr << "Want: nDMaterial MultiYieldSurfaceClay tag? " << arg[0];
			opserr << "? "<< "\n";
			opserr << arg[1] << "? "<< arg[2] << "? "<< arg[3] << "? "<< "\n";
			opserr << arg[4] << "? "<< arg[5] << "? "<< arg[6] << "? "<< "\n";
			opserr << arg[7] << "? "<< arg[8] << "? "<< arg[9] << "? "<<endln;
			return TCL_ERROR;
		}

		if (Tcl_GetInt(interp, argv[2], &tag) != TCL_OK) {
			opserr << "WARNING invalid MultiYieldSurfaceClay tag" << endln;
			return TCL_ERROR;
		}

		for (int i=3; (i<argc && i<13); i++)
			if (Tcl_GetDouble(interp, argv[i], &param[i-3]) != TCL_OK) {
				opserr << "WARNING invalid " << arg[i-3] << "\n";
				opserr << "nDMaterial MultiYieldSurfaceClay: " << tag << endln;
				return TCL_ERROR;
			}

		static double * gredu = 0;
		// user defined yield surfaces
		if (param[9] < 0 && param[9] > -40) {
		 param[9] = -int(param[9]);
		 gredu = new double[int(2*param[9])];
			 for (int i=0; i<2*param[9]; i++)
			  if (Tcl_GetDouble(interp, argv[i+13], &gredu[i]) != TCL_OK) {
				  opserr << "WARNING invalid " << arg[i-3] << "\n";
				  opserr << "nDMaterial MultiYieldSurfaceClay: " << tag << endln;
				  return TCL_ERROR;
					}
	  }

		MultiYieldSurfaceClay * temp =
			new MultiYieldSurfaceClay (tag, param[0], param[1], param[2],
							param[3], param[4], param[5], param[6],
							param[7], param[8], param[9], gredu);
		theMaterial = temp;

	   if (gredu != 0) {
		   delete [] gredu;
		   gredu = 0;
	   }
    }
	// ============

    // Pressure Dependent Multi-yield, by ZHY
    else if (strcmp(argv[1],"PressureDependMultiYield") == 0) {
	const int numParam = 15;
	const int totParam = 24;
	int tag;
	double param[totParam];
 	param[15] = 20;
 	param[16] = 0.6;
	param[17] = 0.9;
	param[18] = 0.02;
	param[19] = 0.7;
	param[20] = 101.;
	param[21] = .3;
	param[22] = 0.;
	param[23] = 1.;

	char * arg[] = {"nd", "rho", "refShearModul",
		  "refBulkModul", "frictionAng",
			"peakShearStra", "refPress", "pressDependCoe",
			"phaseTransformAngle", "contractionParam1",
			"dilationParam1", "dilationParam2",
			"liquefactionParam1", "liquefactionParam2",
			"liquefactionParam4", "numberOfYieldSurf (=20)",
			"e (=0.6)", "volLimit1 (=0.9)", "volLimit2 (=0.02)",
			"volLimit3 (=0.7)", "Atmospheric pressure (=101)", "cohesi (=.5)",
	        "Hv (=0)", "Pv (=1.)" };
	if (argc < (3+numParam)) {
	    opserr << "WARNING insufficient arguments\n";
	    printCommand(argc,argv);
	    opserr << "Want: nDMaterial PressureDependMultiYield tag? "<< arg[0];
	    opserr << "? "<< "\n";
	    opserr << arg[1] << "? "<< arg[2] << "? "<< arg[3] << "? "<< "\n";
	    opserr << arg[4] << "? "<< arg[5] << "? "<< arg[6] << "? "<< "\n";
	    opserr << arg[7] << "? "<< arg[8] << "? "<< arg[9] << "? "<< "\n";
	    opserr << arg[10] << "? "<< arg[11] << "? "<< arg[12] << "? "<< "\n";
	    opserr << arg[13] << "? "<< arg[14] << "? "<< arg[15] << "? "<< "\n";
	    opserr << arg[16] << "? "<< arg[17] << "? "<< arg[18] << "? "<< "\n";
	    opserr << arg[19] << "? "<< arg[20] << "? "<< arg[21] << "? "<< endln;
	    return TCL_ERROR;
	}

	if (Tcl_GetInt(interp, argv[2], &tag) != TCL_OK) {
	    opserr << "WARNING invalid PressureDependMultiYield tag" << endln;
	    return TCL_ERROR;
	}

	for (int i=3; (i<argc && i<19); i++)
	  if (Tcl_GetDouble(interp, argv[i], &param[i-3]) != TCL_OK) {
		    opserr << "WARNING invalid " << arg[i-3] << "\n";
		    opserr << "nDMaterial PressureDependMultiYield: " << tag << endln;
		    return TCL_ERROR;
	  }

	static double * gredu = 0;
	// user defined yield surfaces
	if (param[15] < 0 && param[15] > -40) {
     param[15] = -int(param[15]);
     gredu = new double[int(2*param[15])];

		 for (int i=0; i<2*param[15]; i++)
	      if (Tcl_GetDouble(interp, argv[i+19], &gredu[i]) != TCL_OK) {
		      opserr << "WARNING invalid " << arg[i-3] << "\n";
		      opserr << "nDMaterial PressureIndependMultiYield: " << tag << endln;
		      return TCL_ERROR;
		  }
	}

	if (gredu != 0) {
	  for (int i=19+int(2*param[15]); i<argc; i++)
	    if (Tcl_GetDouble(interp, argv[i], &param[i-3-int(2*param[15])]) != TCL_OK) {
		      opserr << "WARNING invalid " << arg[i-3-int(2*param[15])] << "\n";
		      opserr << "nDMaterial PressureDependMultiYield: " << tag << endln;
		      return TCL_ERROR;
			}
	} else {
	  for (int i=19; i<argc; i++)
	    if (Tcl_GetDouble(interp, argv[i], &param[i-3]) != TCL_OK) {
		      opserr << "WARNING invalid " << arg[i-3-int(2*param[15])] << "\n";
		      opserr << "nDMaterial PressureDependMultiYield: " << tag << endln;
		      return TCL_ERROR;
		}
	}

	PressureDependMultiYield * temp =
	    new PressureDependMultiYield (tag, param[0], param[1], param[2],
					  param[3], param[4], param[5],
					  param[6], param[7], param[8],
					  param[9], param[10], param[11],
					  param[12], param[13], param[14],
					  param[15], gredu, param[16], param[17],
					  param[18], param[19], param[20], param[21], param[22], param[23]);

	   theMaterial = temp;
	   if (gredu != 0) {
		   delete [] gredu;
		   gredu = 0;
	   }
	}

    // Pressure Dependent Multi-yield, by ZHY
    else if (strcmp(argv[1],"PressureDependMultiYield02") == 0) {
	const int numParam = 13;
	const int totParam = 26;
	int tag;
	double param[totParam];
	param[numParam] = 20;
 	param[numParam+1] = 5.0;
 	param[numParam+2] = 3.;
 	param[numParam+3] = 1.;
	param[numParam+4] = 0.;
 	param[numParam+5] = 0.6;
	param[numParam+6] = 0.9;
	param[numParam+7] = 0.02;
	param[numParam+8] = 0.7;
	param[numParam+9] = 101.;
	param[numParam+10] = 0.1;
	param[numParam+11] = 0.;
	param[numParam+12] = 1.;

	char * arg[] = {"nd", "rho", "refShearModul",
		  "refBulkModul", "frictionAng",
			"peakShearStra", "refPress", "pressDependCoe",
			"phaseTransformAngle", "contractionParam1",
			"contractionParam3","dilationParam1","dilationParam3",
			"numberOfYieldSurf (=20)",
			"contractionParam2=5.0", "dilationParam2=3.0",
			"liquefactionParam1=1.0", "liquefactionParam2=0.0",
			"e (=0.6)", "volLimit1 (=0.9)", "volLimit2 (=0.02)",
			"volLimit3 (=0.7)", "Atmospheric pressure (=101)", "cohesi (=.1)",
	        "Hv (=0)", "Pv (=1.)" };
	if (argc < (3+numParam)) {
	    opserr << "WARNING insufficient arguments\n";
	    printCommand(argc,argv);
	    opserr << "Want: nDMaterial PressureDependMultiYield02 tag? "<< arg[0];
	    opserr << "? "<< "\n";
	    opserr << arg[1] << "? "<< arg[2] << "? "<< arg[3] << "? "<< "\n";
	    opserr << arg[4] << "? "<< arg[5] << "? "<< arg[6] << "? "<< "\n";
	    opserr << arg[7] << "? "<< arg[8] << "? "<< arg[9] << "? "<< "\n";
	    opserr << arg[10] << "? "<< arg[11] << "? "<< arg[12] << "? "<< "\n";
	    opserr << arg[13] << "? "<< arg[14] << "? "<< arg[15] << "? "<< "\n";
	    opserr << arg[16] << "? "<< arg[17] << "? "<< arg[18] << "? "<< "\n";
	    opserr << arg[19] << "? "<< arg[20] << "? "<< arg[21] << "? "<< "\n";
		opserr << arg[22] << "? "<< arg[23] << "? " << endln;
	    return TCL_ERROR;
	}

	if (Tcl_GetInt(interp, argv[2], &tag) != TCL_OK) {
	    opserr << "WARNING invalid PressureDependMultiYield02 tag" << endln;
	    return TCL_ERROR;
	}

	int in = 17;
	for (int i=3; (i<argc && i<in); i++)
	  if (Tcl_GetDouble(interp, argv[i], &param[i-3]) != TCL_OK) {
		    opserr << "WARNING invalid " << arg[i-3] << "\n";
		    opserr << "nDMaterial PressureDependMultiYield02: " << tag << endln;
		    return TCL_ERROR;
	  }

	static double * gredu = 0;

	// user defined yield surfaces
	if (param[numParam] < 0 && param[numParam] > -100) {
     param[numParam] = -int(param[numParam]);
     gredu = new double[int(2*param[numParam])];

		 for (int i=0; i<2*param[numParam]; i++)
	      if (Tcl_GetDouble(interp, argv[i+in], &gredu[i]) != TCL_OK) {
		      opserr << "WARNING invalid " << arg[i-3] << "\n";
		      opserr << "nDMaterial PressureIndependMultiYield: " << tag << endln;
		      return TCL_ERROR;
		  }
	}

	if (gredu != 0) {
	  for (int i=in+int(2*param[numParam]); i<argc; i++)
	    if (Tcl_GetDouble(interp, argv[i], &param[i-3-int(2*param[numParam])]) != TCL_OK) {
		      opserr << "WARNING invalid " << arg[i-3-int(2*param[numParam])] << "\n";
		      opserr << "nDMaterial PressureDependMultiYield02: " << tag << endln;
		      return TCL_ERROR;
			}
	} else {
	  for (int i=in; i<argc; i++)
	    if (Tcl_GetDouble(interp, argv[i], &param[i-3]) != TCL_OK) {
		      opserr << "WARNING invalid " << arg[i-3-int(2*param[numParam])] << "\n";
		      opserr << "nDMaterial PressureDependMultiYield02: " << tag << endln;
		      return TCL_ERROR;
		}
	}


	PressureDependMultiYield02 * temp =
	    new PressureDependMultiYield02 (tag, param[0], param[1], param[2],
					  param[3], param[4], param[5],
					  param[6], param[7], param[8],
					  param[9], param[10], param[11],
					  param[12], param[13], gredu, param[14],
					  param[15], param[16], param[17],
					  param[18], param[19], param[20], param[21],
					  param[22], param[23], param[24], param[25]);

	   theMaterial = temp;
	   if (gredu != 0) {
		   delete [] gredu;
		   gredu = 0;
	   }
  }

  // nDMaterial PressureDependMultiYield03  $tag  $nd  $rho  $refShearModul  $refBulkModul  
  // $frictionAng  $peakShearStra  $refPress  $pressDependCoe  $PTAng  
  // $mType $ca  $cb $cc $cd $ce $da $db $dc <$noYieldSurf=20 
  // <$r1 $Gs1 …>  $liquefac1=1. $liquefac2=0. $pa=101 <$c=1.73>>
  // PressureDependMultiYield03 (based on PressureDependMultiYield02). 
	else if (strcmp(argv[1], "PressureDependMultiYield03") == 0) {
		const int numParam = 18; 
		const int totParam = 23; 
		int tag;
		double param[totParam];
		param[numParam] = 20;
		param[numParam + 1] = 1.;
		param[numParam + 2] = 0.;
		param[numParam + 3] = 101.;
		param[numParam + 4] = 1.73;

		char * arg[] = { "nd", "rho", "refShearModul","refBulkModul", "frictionAng",
			"peakShearStra", "refPress", "pressDependCoe", "phaseTransformAngle", 
			"mType","ca", "cb", "cc", "cd", "ce", "da", "db", "dc",
			"numberOfYieldSurf (=20)", "liquefactionParam1=1.0", "liquefactionParam2=0.0",
			"Atmospheric pressure (=101)", "cohesi (=1.73)" };

		if (argc < (3 + numParam)) { // 3 refers to "nDMaterial PressureDependMultiYield03  $tag"
			opserr << "WARNING insufficient arguments\n";
			printCommand(argc, argv);
			opserr << "Want: nDMaterial PressureDependMultiYield03 tag? " << arg[0];
			opserr << "? " << "\n";
			opserr << arg[1] << "? " << arg[2] << "? " << arg[3] << "? " << "\n";
			opserr << arg[4] << "? " << arg[5] << "? " << arg[6] << "? " << "\n";
			opserr << arg[7] << "? " << arg[8] << "? " << arg[9] << "? " << "\n";
			opserr << arg[10] << "? " << arg[11] << "? " << arg[12] << "? " << "\n";
			opserr << arg[13] << "? " << arg[14] << "? " << arg[15] << "? " << "\n";
			opserr << arg[16] << "? " << arg[17] << "? " << arg[18] << "? " << "\n";
			opserr << arg[19] << "? " << arg[20] << "? " << arg[21] << "? " << arg[22] << "? " << endln;
			return TCL_ERROR;
		}

		if (Tcl_GetInt(interp, argv[2], &tag) != TCL_OK) {
			opserr << "WARNING invalid PressureDependMultiYield03 tag" << endln;
			return TCL_ERROR;
		}

		int in = 22;
		for (int i = 3; (i<argc && i<in); i++)
			if (Tcl_GetDouble(interp, argv[i], &param[i - 3]) != TCL_OK) {
				opserr << "WARNING invalid " << arg[i - 3] << "\n";
				opserr << "nDMaterial PressureDependMultiYield03: " << tag << endln;
				return TCL_ERROR;
			}

		static double * gredu = 0;

		// user defined yield surfaces
		if (param[numParam] < 0 && param[numParam] > -100) {
			param[numParam] = -int(param[numParam]);
			gredu = new double[int(2 * param[numParam])];

			for (int i = 0; i<2 * param[numParam]; i++)
				if (Tcl_GetDouble(interp, argv[i + in], &gredu[i]) != TCL_OK) {
					opserr << "WARNING invalid " << arg[i - 3] << "\n";
					opserr << "nDMaterial PressureDependMultiYield03: " << tag << endln;
					return TCL_ERROR;
				}
		}

		if (gredu != 0) {
			for (int i = in + int(2 * param[numParam]); i<argc; i++)
				if (Tcl_GetDouble(interp, argv[i], &param[i - 3 - int(2 * param[numParam])]) != TCL_OK) {
					opserr << "WARNING invalid " << arg[i - 3 - int(2 * param[numParam])] << "\n";
					opserr << "nDMaterial PressureDependMultiYield03: " << tag << endln;
					return TCL_ERROR;
				}
		}
		else {
			for (int i = in; i<argc; i++)
				if (Tcl_GetDouble(interp, argv[i], &param[i - 3]) != TCL_OK) {
					opserr << "WARNING invalid " << arg[i - 3 - int(2 * param[numParam])] << "\n";
					opserr << "nDMaterial PressureDependMultiYield03: " << tag << endln;
					return TCL_ERROR;
				}
		}


		PressureDependMultiYield03 * temp =
			new PressureDependMultiYield03(tag, param[0], param[1], param[2],
				param[3], param[4], param[5],
				param[6], param[7], param[8],
				param[9], param[10], param[11],
				param[12], param[13], param[14],
				param[15], param[16], param[17], param[18], gredu,
				param[19], param[20], param[21], param[22]);

		theMaterial = temp;
		if (gredu != 0) {
			delete[] gredu;
			gredu = 0;
		}
	}
	
    // Fluid Solid Porous, by ZHY
    else if (strcmp(argv[1],"FluidSolidPorous") == 0) {

	int tag;  double param[4];
	char * arg[] = {"nd", "soilMatTag", "combinedBulkModul", "Atmospheric pressure"};
	if (argc < 6) {
	    opserr << "WARNING insufficient arguments\n";
	    printCommand(argc,argv);
	    opserr << "Want: nDMaterial FluidSolidPorous tag? "<< arg[0];
	    opserr << "? "<< "\n";
	    opserr << arg[1] << "? "<< arg[2] << "? "<< endln;
	    return TCL_ERROR;
	}

	if (Tcl_GetInt(interp, argv[2], &tag) != TCL_OK) {
	    opserr << "WARNING invalid FluidSolidPorous tag" << endln;
	    return TCL_ERROR;
	}

	for (int i=3; i<6; i++)
	  if (Tcl_GetDouble(interp, argv[i], &param[i-3] ) != TCL_OK) {
	      opserr << "WARNING invalid " << arg[i-3] << "\n";
	      opserr << "nDMaterial FluidSolidPorous: " << tag << endln;
	      return TCL_ERROR;
	  }

	NDMaterial *soil = OPS_getNDMaterial(param[1]);
	if (soil == 0) {
	      opserr << "WARNING FluidSolidPorous: couldn't get soil material ";
	      opserr << "tagged: " << param[1] << "\n";
	      return TCL_ERROR;
	}

	param[3] = 101.;
	if (argc == 7) {
	  if (Tcl_GetDouble(interp, argv[6], &param[3] ) != TCL_OK) {
	      opserr << "WARNING invalid " << arg[3] << "\n";
	      opserr << "nDMaterial FluidSolidPorous: " << tag << endln;
	      return TCL_ERROR;
	  }
	}

	theMaterial = new FluidSolidPorousMaterial (tag, param[0], *soil,
						    param[2],param[3]);
    }

	else if(strcmp(argv[1], "Orthotropic") == 0) {
		void *theMat = OPS_OrthotropicMaterial();
		if (theMat != 0)  {
			theMaterial = (NDMaterial *)theMat;
		}
		else 
			return TCL_ERROR;
	}

<<<<<<< HEAD
	else if(strcmp(argv[1], "ASDConcrete3D") == 0) {
		void *theMat = OPS_ASDConcrete3DMaterial();
=======
	else if(strcmp(argv[1], "Series3D") == 0) {
		void *theMat = OPS_Series3DMaterial();
>>>>>>> aa454c73
		if (theMat != 0)  {
			theMaterial = (NDMaterial *)theMat;
		}
		else 
			return TCL_ERROR;
	}

    else if (strcmp(argv[1],"PlaneStressMaterial") == 0 ||
 	     strcmp(argv[1],"PlaneStress") == 0) {
      void *theMat = OPS_PlaneStress();
      if (theMat != 0)
	theMaterial = (NDMaterial *)theMat;
      else
	return TCL_ERROR;
    }
    
    // PlaneStrainMaterial
    else if (strcmp(argv[1],"PlaneStrainMaterial") == 0 ||
	     strcmp(argv[1],"PlaneStrain") == 0) {
      void *theMat = OPS_PlaneStrain();
      if (theMat != 0)
	theMaterial = (NDMaterial *)theMat;
      else
	return TCL_ERROR;
     }
    
     else if (strcmp(argv[1],"PlateFiberMaterial") == 0 ||
	      strcmp(argv[1],"PlateFiber") == 0) {

       void *theMat = OPS_PlateFiberMaterial();
       if (theMat != 0) 
	 theMaterial = (NDMaterial *)theMat;
       else 
	 return TCL_ERROR;
     }

    // ----- Cap plasticity model ------    // Quan Gu & ZhiJian Qiu  2013

    // format nDmaterial CapPlasticity $tag $ndm $rho $G $K $X $D $W $R $lambda $theta $beta $alpha $T $tol
     else if (strcmp(argv[1],"CapPlasticity") == 0) {
       
       int tag;
       int ndm =3;
       double rho = 0.0;
       double G = 1.0e10;
       double K = 1.1e10;
       double X = 1.1032e8;
       double D = 4.6412e-10;
       double W = 0.42;
       double R = 4.43;
       double lambda = 7.9979e6;
       double theta = 0.11;
       double beta = 6.3816e-8;
       double alpha = 2.6614e7;
       double T = -2.0684e6; 
       double tol = 1.0e-10;
       
       if (Tcl_GetInt(interp, argv[2], &tag) != TCL_OK) {
	 opserr << "WARNING invalid CapPlasticity tag" << endln;
	 return TCL_ERROR;
       }
       
       if (Tcl_GetInt(interp, argv[3], &ndm) != TCL_OK) {
	 opserr << "WARNING invalid CapPlasticity nd" << endln;
	 return TCL_ERROR;
       }
       
       if (Tcl_GetDouble(interp, argv[4], &rho) != TCL_OK) {
	 opserr << "WARNING invalid CapPlasticity rho" << endln;
	 return TCL_ERROR;
       }
       
       if (Tcl_GetDouble(interp, argv[5], &G) != TCL_OK) {
	 opserr << "WARNING invalid CapPlasticity G" << endln;
	 return TCL_ERROR;
       }
       
       if (Tcl_GetDouble(interp, argv[6], &K) != TCL_OK) {
	 opserr << "WARNING invalid CapPlasticity K" << endln;
	 return TCL_ERROR;
       }
       
       if (argc > 7) {
	 
	 if (Tcl_GetDouble(interp, argv[7], &X) != TCL_OK) {
	   opserr << "WARNING invalid CapPlasticity X" << endln;
	   return TCL_ERROR;
	 }
	 
	 if (Tcl_GetDouble(interp, argv[8], &D) != TCL_OK) {
	   opserr << "WARNING invalid CapPlasticity D" << endln;
	   return TCL_ERROR;
	 }
	 
	 if (Tcl_GetDouble(interp, argv[9], &W) != TCL_OK) {
	   opserr << "WARNING invalid CapPlasticity W" << endln;
	   return TCL_ERROR;
	 }
	 
	 if (Tcl_GetDouble(interp, argv[10], &R) != TCL_OK) {
	   opserr << "WARNING invalid CapPlasticity R" << endln;
	   return TCL_ERROR;
	 }
	 
	 if (Tcl_GetDouble(interp, argv[11], &lambda) != TCL_OK) {
	   opserr << "WARNING invalid CapPlasticity lambda" << endln;
	   return TCL_ERROR;
	 }
	 
	 if (Tcl_GetDouble(interp, argv[12], &theta) != TCL_OK) {
	   opserr << "WARNING invalid CapPlasticity theta" << endln;
	   return TCL_ERROR;
	 }
	 
	 if (Tcl_GetDouble(interp, argv[13], &beta) != TCL_OK) {
	   opserr << "WARNING invalid CapPlasticity beta" << endln;
	   return TCL_ERROR;
	 }
	 
	 if (Tcl_GetDouble(interp, argv[14], &alpha) != TCL_OK) {
	   opserr << "WARNING invalid CapPlasticity alpha" << endln;
	   return TCL_ERROR;
	 }
	 
	 if (Tcl_GetDouble(interp, argv[15], &T) != TCL_OK) {
	   opserr << "WARNING invalid CapPlasticity T" << endln;
	   return TCL_ERROR;
	 }
	 
	 if (Tcl_GetDouble(interp, argv[16], &tol) != TCL_OK) {
	   opserr << "WARNING invalid CapPlasticity tol" << endln;
	   return TCL_ERROR;
	 }
	 
       } //end if
       
       theMaterial = 	new CapPlasticity(  tag,
					    G,
					    K,
					    rho,
					    X,
					    D,
					    W,
					    R,
					    lambda,
					    theta,
					    beta,
					    alpha,
					    T, 
					    ndm,
					    tol
					    ) ;
       
       
     }
    
    
/////////////////////////////////////////////////////////////////
/*
   nDmaterial Simplified3DJ2  $matTag  $G  $K  $sig0  $H_kin  $H_iso 


    SimplifiedJ2 (int tag, 
				 int nd,
				 double G,
				 double K,
				 double sigmaY0,
				 double H_kin,
				 double H_iso);

*/
 

    // Check argv[1] for J2PlaneStrain material type
    else if ((strcmp(argv[1],"Simplified3DJ2") == 0)  || (strcmp(argv[1],"3DJ2") == 0)) {
       void *theMat = OPS_SimplifiedJ2();
       if (theMat != 0) 
	 theMaterial = (NDMaterial *)theMat;
       else 
	 return TCL_ERROR;
    }


     else if (strcmp(argv[1],"PlateRebarMaterial") == 0 ||
	      strcmp(argv[1],"PlateRebar") == 0) {
       void *theMat = OPS_PlateRebarMaterial();
       if (theMat != 0) 
	 theMaterial = (NDMaterial *)theMat;
       else 
	 return TCL_ERROR;
     }

    //start Yuli Huang & Xinzheng Lu PlateFromPlaneStressMaterial
     else if (strcmp(argv[1],"PlateFromPlaneStressMaterial") == 0 ||
	      strcmp(argv[1],"PlateFromPlaneStress") == 0) {
       void *theMat = OPS_PlateFromPlaneStressMaterial();
       if (theMat != 0) 
	 theMaterial = (NDMaterial *)theMat;
       else 
	 return TCL_ERROR;
     }


    //start Yuli Huang & Xinzheng Lu ConcreteS
     else if (strcmp(argv[1],"ConcreteS") == 0) {
       void *theMat = OPS_ConcreteS();
       if (theMat != 0) 
	 theMaterial = (NDMaterial *)theMat;
       else 
	 return TCL_ERROR;
     }
    //end Yuli Huang & Xinzheng Lu ConcreteS

    //start Yuli Huang & Xinzheng Lu PlaneStressUserMaterial
     else if (strcmp(argv[1],"PlaneStressUserMaterial") == 0) {
       void *theMat = OPS_PlaneStressUserMaterial();
       if (theMat != 0) 
	 theMaterial = (NDMaterial *)theMat;
       else 
	 return TCL_ERROR;
     }
    //end Yuli Huang & Xinzheng Lu PlaneStressUserMaterial

     else if (strcmp(argv[1],"BeamFiberMaterial") == 0 ||
 	     strcmp(argv[1],"BeamFiber") == 0) {

       void *theMat = OPS_BeamFiberMaterial();
       if (theMat != 0) 
	 theMaterial = (NDMaterial *)theMat;
       else 
	 return TCL_ERROR;
     }

     else if (strcmp(argv[1],"BeamFiberMaterial2d") == 0 ||
 	     strcmp(argv[1],"BeamFiber2d") == 0) {

       void *theMat = OPS_BeamFiberMaterial2d();
       if (theMat != 0) 
	 theMaterial = (NDMaterial *)theMat;
       else 
	 return TCL_ERROR;
     }

     else if (strcmp(argv[1],"BeamFiberMaterial2dPS") == 0 ||
 	     strcmp(argv[1],"BeamFiber2dPS") == 0) {

       void *theMat = OPS_BeamFiberMaterial2dPS();
       if (theMat != 0) 
	 theMaterial = (NDMaterial *)theMat;
       else 
	 return TCL_ERROR;
     }    

     else if (strcmp(argv[1],"ConcreteMcftNonLinear5") == 0 ||
	      strcmp(argv[1],"ConcreteMcftNonlinear5") == 0) {
       void *theMat = OPS_ConcreteMcftNonlinear5();
       if (theMat != 0) 
	 theMaterial = (NDMaterial *)theMat;
       else 
	 return TCL_ERROR;
     }
     else if (strcmp(argv[1],"ConcreteMcftNonLinear7") == 0 ||
	      strcmp(argv[1],"ConcreteMcftNonlinear7") == 0) {
       void *theMat = OPS_ConcreteMcftNonlinear7();
       if (theMat != 0) 
	 theMaterial = (NDMaterial *)theMat;
       else 
	 return TCL_ERROR;
     }

    else if (strcmp(argv[1],"Bidirectional") == 0) {
      opserr << "nDMaterial Bidirectional is now a section model, please "
	   << "change to \'section Bidirectional\'" << endln;
      return TCL_ERROR;
    }

	//-------nD materials for thermo-mechanical analysis---Added by L.Jiang[SIF]
	else if ((strcmp(argv[1], "DruckerPragerThermal") == 0)) {

		void *theMat = OPS_DruckerPragerMaterialThermal();
		if (theMat != 0)
			theMaterial = (NDMaterial *)theMat;
		else
			return TCL_ERROR;
	}
	//-------------------------------------------------------------
    /*
	else if ((strcmp(argv[1], "CDPPlaneStressThermal") == 0)) {
		void *theMat = OPS_PlasticDamageConcretePlaneStressThermal();
		if (theMat != 0)
			theMaterial = (NDMaterial *)theMat;
		else
			return TCL_ERROR;
	}
    */
	//-------------------------------------------------------------
	else if (strcmp(argv[1], "PlateFromPlaneStressThermal") == 0 ) {
	  void *theMat = OPS_PlateFromPlaneStressMaterialThermal();
	  if (theMat != 0) 
	    theMaterial = (NDMaterial *)theMat;
	  else 
	    return TCL_ERROR;
	}
	else if (strcmp(argv[1], "PlateRebarMaterialThermal") == 0 ||
		strcmp(argv[1], "PlateRebarThermal") == 0) {
	  void *theMat = OPS_PlateRebarMaterialThermal();
	  if (theMat != 0) 
	    theMaterial = (NDMaterial *)theMat;
	  else 
	    return TCL_ERROR;
	}
	else if ((strcmp(argv[1], "J2PlasticityThermal") == 0) ||
		(strcmp(argv[1], "J2Thermal") == 0)) {
	  void *theMat = OPS_J2PlasticityThermal();
	  if (theMat != 0) 
	    theMaterial = (NDMaterial *)theMat;
	  else 
	    return TCL_ERROR;
	}
	else if (strcmp(argv[1], "PlateFiberMaterialThermal") == 0 ||
		strcmp(argv[1], "PlateFiberThermal") == 0) {
	  void *theMat = OPS_PlateFiberMaterialThermal();
	  if (theMat != 0) 
	    theMaterial = (NDMaterial *)theMat;
	  else 
	    return TCL_ERROR;
	}
	//--------End of adding PlateFiberMaterialThermal
	else if ( (strcmp(argv[1], "ElasticIsotropicThermal") == 0) || (strcmp(argv[1], "ElasticIsotropic3DThermal") == 0)) {

		void *theMat = OPS_ElasticIsotropicMaterialThermal();
		if (theMat != 0)
			theMaterial = (NDMaterial *)theMat;
		else
			return TCL_ERROR;
	}

	//end of adding thermo-mechanical nd materials-L.Jiang[SIF]

#if defined(OPSDEF_Material_FEAP)
    else {
      theMaterial = TclModelBuilder_addFeapMaterial(clientData,
						    interp,
						    argc,
						    argv,
						    theTclBuilder);
    }
#endif // _OPS_Material_FEAP

    if (theMaterial == 0) {
      //
      // maybe element in a class package already loaded
      //  loop through linked list of loaded functions comparing names & if find call it
      //
      
      NDMaterialPackageCommand *matCommands = theNDMaterialPackageCommands;
      bool found = false;
      while (matCommands != NULL && found == false) {
	if (strcmp(argv[1], matCommands->funcName) == 0) {
	  theMaterial = (NDMaterial *)(*(matCommands->funcPtr))();
	  found = true;;
	} else
	  matCommands = matCommands->next;
      }
    }

    //
    // check to see if element is a procedure
    //   the proc may already have been loaded from a package or may exist in a package yet to be loaded
    //
    if (theMaterial == 0) {

      // maybe material in a routine
      //

      char *matType = new char[strlen(argv[1])+1];
      strcpy(matType, argv[1]);
      matObj *matObject = OPS_GetMaterialType(matType, strlen(matType));
      
      delete [] matType;

      if (matObject != 0) {
	
	theMaterial = Tcl_addWrapperNDMaterial(matObject, clientData, interp,
						     argc, argv, theTclBuilder);
	
	if (theMaterial == 0)
	  delete matObject;
      }
    }


    //
    // maybe material class exists in a package yet to be loaded
    //

    if (theMaterial == 0) {
	
      void *libHandle;
      void * (*funcPtr)();
      
      int matNameLength = strlen(argv[1]);
      char *tclFuncName = new char[matNameLength+12];
      strcpy(tclFuncName, "OPS_");
      strcpy(&tclFuncName[4], argv[1]);    
      int res = getLibraryFunction(argv[1], tclFuncName, &libHandle, (void **)&funcPtr);
      
      delete [] tclFuncName;
      
      if (res == 0) {
	
	//
	// add loaded function to list of functions
	//
	
	char *matName = new char[matNameLength+1];
	strcpy(matName, argv[1]);
	NDMaterialPackageCommand *theMatCommand = new NDMaterialPackageCommand;
	theMatCommand->funcPtr = funcPtr;
	theMatCommand->funcName = matName;	
	theMatCommand->next = theNDMaterialPackageCommands;
	theNDMaterialPackageCommands = theMatCommand;
	
	theMaterial = (NDMaterial *)(*funcPtr)();
      }
    }


    if (theMaterial == 0) {
	opserr << "WARNING could not create nDMaterial: " << argv[1];
	return TCL_ERROR;
    }

    // Now add the material to the modelBuilder
    if (OPS_addNDMaterial(theMaterial) == false) {
	opserr << "WARNING could not add material to the domain\n";
	opserr << *theMaterial << endln;
	delete theMaterial; // invoke the material objects destructor, otherwise mem leak
	return TCL_ERROR;
    }

    return TCL_OK;
}

<|MERGE_RESOLUTION|>--- conflicted
+++ resolved
@@ -115,11 +115,8 @@
 extern void* OPS_UVCplanestress(void);
 extern  void *OPS_SAniSandMSMaterial(void);
 extern void* OPS_OrthotropicMaterial(void);
-<<<<<<< HEAD
+extern void* OPS_Series3DMaterial(void);
 extern void* OPS_ASDConcrete3DMaterial(void);
-=======
-extern void* OPS_Series3DMaterial(void);
->>>>>>> aa454c73
 extern  void *OPS_ConcreteMcftNonlinear5(void);
 extern  void *OPS_ConcreteMcftNonlinear7(void);
 extern  void *OPS_ConcreteS(void);
@@ -1202,13 +1199,17 @@
 			return TCL_ERROR;
 	}
 
-<<<<<<< HEAD
+	else if(strcmp(argv[1], "Series3D") == 0) {
+		void *theMat = OPS_Series3DMaterial();
+		if (theMat != 0)  {
+			theMaterial = (NDMaterial *)theMat;
+		}
+		else 
+			return TCL_ERROR;
+	}
+	
 	else if(strcmp(argv[1], "ASDConcrete3D") == 0) {
 		void *theMat = OPS_ASDConcrete3DMaterial();
-=======
-	else if(strcmp(argv[1], "Series3D") == 0) {
-		void *theMat = OPS_Series3DMaterial();
->>>>>>> aa454c73
 		if (theMat != 0)  {
 			theMaterial = (NDMaterial *)theMat;
 		}
