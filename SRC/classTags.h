/* ****************************************************************** **
**    OpenSees - Open System for Earthquake Engineering Simulation    **
**          Pacific Earthquake Engineering Research Center            **
**                                                                    **
**                                                                    **
** (C) Copyright 1999, The Regents of the University of California    **
** All Rights Reserved.                                               **
**                                                                    **
** Commercial use of this program without express permission of the   **
** University of California, Berkeley, is strictly prohibited.  See   **
** file 'COPYRIGHT'  in main directory for information on usage and   **
** redistribution,  and for a DISCLAIMER OF ALL WARRANTIES.           **
**                                                                    **
** Developed by:                                                      **
**   Frank McKenna (fmckenna@ce.berkeley.edu)                         **
**   Gregory L. Fenves (fenves@ce.berkeley.edu)                       **
**   Filip C. Filippou (filippou@ce.berkeley.edu)                     **
**                                                                    **
** ****************************************************************** */

// Written: fmk
// Revision: A
//
// Purpose: This file contains the declarations of all class tags used.

#ifndef classTags_h
#define classTags_h

#define svnTest  0

#define intType    1
#define doubleType 2
#define idType     3
#define vectorType 4
#define matrixType 5



#define ACTOR_TAGS_SUBDOMAIN 1

#define DMG_TAG_HystereticEnergy 1
#define DMG_TAG_ParkAng          2
#define DMG_TAG_Kratzig          3
#define DMG_TAG_Mehanny          4
#define DMG_TAG_NormalizedPeak   5


#define EigenSOE_TAGS_BandArpackSOE 	1
#define EigenSOE_TAGS_SymArpackSOE 	2
#define EigenSOE_TAGS_SymBandEigenSOE   3
#define EigenSOE_TAGS_FullGenEigenSOE   4
#define EigenSOE_TAGS_ArpackSOE 	5
#define EigenSOE_TAGS_GeneralArpackSOE 	6
#define EigenSOLVER_TAGS_BandArpackSolver 	1
#define EigenSOLVER_TAGS_SymArpackSolver 	2
#define EigenSOLVER_TAGS_SymBandEigenSolver     3
#define EigenSOLVER_TAGS_FullGenEigenSolver  4
#define EigenSOLVER_TAGS_ArpackSolver  5
#define EigenSOLVER_TAGS_GeneralArpackSolver  6

#define EigenALGORITHM_TAGS_Frequency 1
#define EigenALGORITHM_TAGS_Standard  2

#define EigenINTEGRATOR_TAGS_Eigen 1

#define CONVERGENCE_TEST_CTestNormUnbalance                 1
#define CONVERGENCE_TEST_CTestNormDispIncr                  2
#define CONVERGENCE_TEST_CTestEnergyIncr                    3
#define CONVERGENCE_TEST_CTestRelativeNormUnbalance         4
#define CONVERGENCE_TEST_CTestRelativeNormDispIncr          5
#define CONVERGENCE_TEST_CTestRelativeEnergyIncr            6
#define CONVERGENCE_TEST_CTestRelativeTotalNormDispIncr     7
#define CONVERGENCE_TEST_CTestFixedNumIter                  8
#define CONVERGENCE_TEST_NormDispAndUnbalance               9
#define CONVERGENCE_TEST_NormDispOrUnbalance               10
#define CONVERGENCE_TEST_CTestPFEM                         11


#define GRND_TAG_ElCentroGroundMotion                 1
#define GROUND_MOTION_TAG_GroundMotionRecord          2
#define GROUND_MOTION_TAG_InterpolatedGroundMotion    3
#define GROUND_MOTION_TAG_GroundMotion                4

#define REGION_TAG_MeshRegion      1

#define TIMESERIES_INTEGRATOR_TAG_Trapezoidal 1
#define TIMESERIES_INTEGRATOR_TAG_Simpson     2

#define SECT_TAG_Section         1

#define TSERIES_TAG_LinearSeries         1
#define TSERIES_TAG_RectangularSeries          2
#define TSERIES_TAG_PathTimeSeries       3
#define TSERIES_TAG_PathSeries       4
#define TSERIES_TAG_ConstantSeries       5
#define TSERIES_TAG_TrigSeries       6
#define TSERIES_TAG_DiscretizedRandomProcessSeries 7
#define TSERIES_TAG_SimulatedRandomProcessSeries 8
#define TSERIES_TAG_PulseSeries       9
#define TSERIES_TAG_TriangleSeries       10
#define TSERIES_TAG_PeerMotion       11
#define TSERIES_TAG_PeerNGAMotion       12
#define TSERIES_TAG_PathTimeSeriesThermal  13  //L.Jiang [ SIF ]

#define PARAMETER_TAG_Parameter			   1
#define PARAMETER_TAG_MaterialStageParameter       2
#define PARAMETER_TAG_MatParameter                 3
#define PARAMETER_TAG_InitialStateParameter        4
#define PARAMETER_TAG_ElementStateParameter        5
#define PARAMETER_TAG_ElementParameter             6



#define MAT_TAG_ElasticMaterial			 1
#define MAT_TAG_ElasticPPMaterial		 2
#define MAT_TAG_ParallelMaterial		 3
#define MAT_TAG_Concrete01			 4
#define MAT_TAG_Concrete01A			 444
#define MAT_TAG_Steel01				 5
#define MAT_TAG_Hardening			 6
#define MAT_TAG_Hysteretic			 7
#define MAT_TAG_EPPGap				 8
#define MAT_TAG_Viscous				 9
#define MAT_TAG_Backbone			10
#define MAT_TAG_PathIndependent			11
#define MAT_TAG_Multiplier			111
#define MAT_TAG_SeriesMaterial			12
#define MAT_TAG_CableMaterial                   13
#define MAT_TAG_ENTMaterial			14
#define MAT_TAG_Penalty				15
#define MAT_TAG_MinMax				16
#define MAT_TAG_TensionOnly			1601
#define MAT_TAG_BoucWen				17
#define MAT_TAG_Pinching4			18
#define MAT_TAG_BarSlip				19
#define MAT_TAG_Fatigue			        20
#define MAT_TAG_SmoothSteel01			21
#define MAT_TAG_SmoothConcrete01		22
#define MAT_TAG_Steel03				23
#define MAT_TAG_ReinforcingSteel		24
#define MAT_TAG_Concrete02			25
#define MAT_TAG_Steel02				26
#define MAT_TAG_Bond_SP01                       27
#define MAT_TAG_Hysteretic2			28
#define MAT_TAG_Concrete04                      30
#define MAT_TAG_SecantConcrete                  31
#define MAT_TAG_ContinuumUniaxial               32
#define MAT_TAG_Concrete05                      33
#define MAT_TAG_Concrete06                      34
#define MAT_TAG_Concrete07                      37
#define MAT_TAG_HyperbolicGapMaterial           38
#define MAT_TAG_ImpactMaterial                  39
#define MAT_TAG_ShearPanelMaterial		40
#define MAT_TAG_SAWSMaterial			41
#define MAT_TAG_ConcreteL01			42
#define MAT_TAG_ConcreteZ01			43
#define MAT_TAG_TendonL01			44
#define MAT_TAG_SteelZ01			45
#define MAT_TAG_ElasticMultiLinear		46
#define MAT_TAG_InitStrain			47
#define MAT_TAG_InitStress			48
#define MAT_TAG_pyUCLA  			49
#define MAT_TAG_Maxwell			        50
#define MAT_TAG_Cast			        51
#define MAT_TAG_MultiLinear			52
#define MAT_TAG_ElasticBilin			53
#define MAT_TAG_SMA                             54
#define MAT_TAG_SelfCentering                   55
#define MAT_TAG_Clough1	                        56
#define MAT_TAG_Clough2	                        57
#define MAT_TAG_Pinch1	                        58
#define MAT_TAG_BiLinear                        59
#define MAT_TAG_Pinching                        60
#define MAT_TAG_HookGap 			61
#define MAT_TAG_FRPConfinedConcrete             62
#define MAT_TAG_Steel01Thermal		        63
#define MAT_TAG_Steel02Thermal			64
#define MAT_TAG_Concrete02Thermal		65
#define MAT_TAG_ModIMKPinching                  66
#define MAT_TAG_ModIMKPeakOriented              67
#define MAT_TAG_RambergOsgoodSteel              68
#define MAT_TAG_PinchingLimitStateMaterial      69	
#define MAT_TAG_BraceMaterial                   70	
#define MAT_TAG_ViscousDamper                   71
#define MAT_TAG_ConcretewBeta                   72
#define MAT_TAG_WrapperUniaxialMaterial         73
#define MAT_TAG_UniaxialJ2Plasticity            74
#define MAT_TAG_BWBN                            75
#define MAT_TAG_OriginCentered                  76
#define MAT_TAG_Steel2                          77
#define MAT_TAG_DoddRestr                       78
#define MAT_TAG_ConcreteSakaiKawashima          79
#define MAT_TAG_ResilienceMaterialHR            80
#define MAT_TAG_CFSSSWP                         81
#define MAT_TAG_CFSWSWP                         82
#define MAT_TAG_ResilienceLow                   83
#define MAT_TAG_Bilin02                         84
#define MAT_TAG_ModIMKPeakOriented02            85
#define MAT_TAG_ModIMKPinching02                86
#define MAT_TAG_Steel4                          87
#define MAT_TAG_SimpleFractureMaterial          88
#define MAT_TAG_BilinearOilDamper               89
#define MAT_TAG_ConcreteCM                      90
#define MAT_TAG_SteelMPF                        91
#define MAT_TAG_ElasticMaterialThermal          92   //L.Jiang [SIF]
#define MAT_TAG_SteelECThermal                  93   //L.Jiang [SIF]
#define MAT_TAG_StainlessECThermal              94   //L.Jiang [SIF]
#define MAT_TAG_ConcreteECThermal               95   //L.Jiang [SIF]
#define MAT_TAG_BoucWenOriginal                 96
#define MAT_TAG_DamperMaterial                  97
<<<<<<< HEAD
#define MAT_TAG_SPSW02                          98   //SAJalali
=======
#define MAT_TAG_SPSW02			                98	//SAJalali
#define MAT_TAG_Steel02Fatigue					99 //nassermarafi
#define MAT_TAG_Concrete02IS					100 //nassermarafi
#define MAT_TAG_ConfinedConcrete01              99
>>>>>>> ffe74dbd

#define MAT_TAG_PySimple1                    205
#define MAT_TAG_TzSimple1                    206
#define MAT_TAG_QzSimple1                    207
#define MAT_TAG_PyLiq1                       208
#define MAT_TAG_TzLiq1                       209
#define MAT_TAG_PySimple2                    210
#define MAT_TAG_TzSimple2                    211
#define MAT_TAG_QzSimple2                    212
#define MAT_TAG_SteelBRB                     213
#define MAT_TAG_PySimple3                    214



#define MAT_TAG_FedeasMaterial    1000
#define MAT_TAG_FedeasBond1       1001
#define MAT_TAG_FedeasBond2       1002
#define MAT_TAG_FedeasConcrete1   1003
#define MAT_TAG_FedeasConcrete2   1004
#define MAT_TAG_FedeasConcrete3   1005
#define MAT_TAG_FedeasHardening   1006
#define MAT_TAG_FedeasHysteretic1 1007
#define MAT_TAG_FedeasHysteretic2 1008
#define MAT_TAG_FedeasSteel1      1009
#define MAT_TAG_FedeasSteel2      1010
#define MAT_TAG_PlasticDamage	  1011

#define MAT_TAG_LimitState	   1972
#define MAT_TAG_Elastic2Material   1973

#define MAT_TAG_DrainMaterial		2000
#define MAT_TAG_DrainHardening		2001
#define MAT_TAG_DrainBilinear		2002
#define MAT_TAG_DrainClough1		2003
#define MAT_TAG_DrainClough2		2004
#define MAT_TAG_DrainPinch1			2005
#define MAT_TAG_DrainPinch2			2006
#define MAT_TAG_Bilin		2007

#define MAT_TAG_SnapMaterial		3000
#define MAT_TAG_SnapBilinear		3001
#define MAT_TAG_SnapClough		3002
#define MAT_TAG_SnapPinch		3003
#define MAT_TAG_SnapCloughDamage	3004
#define MAT_TAG_SnapPinchingDamage	3005

#define MAT_TAG_ECC01 3010
#define MAT_TAG_Concrete01WithSITC 3011

#define MAT_TAG_KikuchiAikenHDR 6102
#define MAT_TAG_KikuchiAikenLRB 6105
#define MAT_TAG_AxialSp   6111
#define MAT_TAG_AxialSpHD 6112

#define ND_TAG_ExternalNDMaterial 999901
#define MAT_TAG_ExternalUniaxialMaterial 999901


// GNG material - J.Cook UCanterbury
#define MAT_TAG_GNG 7001

#define SEC_TAG_Elastic2d                        3
#define SEC_TAG_Elastic3d                        4
#define SEC_TAG_Generic1d	                 5
#define SEC_TAG_GenericNd	                 6
#define SEC_TAG_Aggregator	                 7
#define SEC_TAG_Parallel	                 77
#define SEC_TAG_Fiber		                 8
#define SEC_TAG_FiberSection2d		         9
#define SEC_TAG_NDFiberSection2d		         900
#define SEC_TAG_FiberSection3d		        10
#define SEC_TAG_FiberSectionWarping3d		        1010
#define SEC_TAG_NDFiberSection3d		         1000
#define SEC_TAG_FiberSectionGJ		        11
#define SEC_TAG_BeamFiberSection	        12
#define SEC_TAG_ElasticPlateSection	        13
#define SEC_TAG_ElasticMembranePlateSection	14
#define SEC_TAG_MembranePlateFiberSection	15
#define SEC_TAG_Bidirectional	                16
#define SEC_TAG_WSection2d	                17
#define SEC_TAG_Isolator2spring                 18
#define SEC_TAG_SoilFooting2d                   19
#define SEC_TAG_YieldSurface2d                  20
#define SEC_TAG_YieldSurface2D02                21
#define SEC_TAG_YieldSurface2D01                22
#define SEC_TAG_ElasticShear2d                  23
#define SEC_TAG_ElasticShear3d                  24
#define SEC_TAG_FiberSection2dInt		25
#define SEC_TAG_FiberSection2dThermal		26
#define SEC_TAG_LayeredShellFiberSection        27
#define SEC_TAG_ElasticWarpingShear2d           28
#define SEC_TAG_DoubleMembranePlateFiberSection 29
#define SEC_TAG_NDFiberSectionWarping2d         30
#define SEC_TAG_Elliptical2                     31
#define SEC_TAG_FiberSection3dThermal           32   // L.Jiang[SIF]
#define SEC_TAG_FiberSectionGJThermal           33   // L.Jiang[SIF]
#define SEC_TAG_MembranePlateFiberSectionThermal 34  // L.Jiang[SIF]
#define SEC_TAG_LayeredShellFiberSectionThermal 35     //L.Jiang[SIF]
#define SEC_TAG_BiaxialHysteretic 36

#define SEC_TAG_MCFTFiberSection2d 7601

#define SECTION_INTEGRATION_TAG_WideFlange 1
#define SECTION_INTEGRATION_TAG_RC 2
#define SECTION_INTEGRATION_TAG_RCT 3
#define SECTION_INTEGRATION_TAG_RCTUM 4
#define SECTION_INTEGRATION_TAG_RCCIRCULAR 5
#define SECTION_INTEGRATION_TAG_RCTUNNEL 6
#define SECTION_INTEGRATION_TAG_Tube 7

#define ND_TAG_WrapperNDMaterial		9
#define ND_TAG_ElasticIsotropic			10
#define ND_TAG_ElasticIsotropicPlaneStrain2d	11
#define ND_TAG_ElasticIsotropicPlaneStress2d	12
#define ND_TAG_ElasticIsotropicAxiSymm          13
#define ND_TAG_ElasticIsotropicPlateFiber	14
#define ND_TAG_ElasticIsotropicBeamFiber	15
#define ND_TAG_ElasticIsotropicThreeDimensional 16
#define ND_TAG_ElasticCrossAnisotropic3D        17
#define ND_TAG_ElasticIsotropicBeamFiber2d	18
#define ND_TAG_CycLiqCP3D                       19
#define ND_TAG_CycLiqCPPlaneStrain              20
#define ND_TAG_PressureDependentElastic3D       22
#define ND_TAG_Damage2p 			23
#define ND_TAG_Damage2p3D 			24
#define ND_TAG_Damage2ppstress 			25
#define ND_TAG_SimplifiedJ2                     26
#define ND_TAG_CapPlasticity                    27
#define ND_TAG_PlaneStressUserMaterial          28
#define ND_TAG_PlateFromPlaneStressMaterial     29
#define ND_TAG_PlateRebarMaterial               30
#define ND_TAG_ElasticOrthotropic		  31
#define ND_TAG_ElasticOrthotropicPlaneStrain2d	  32
#define ND_TAG_ElasticOrthotropicPlaneStress2d	  33
#define ND_TAG_ElasticOrthotropicAxiSymm          34
#define ND_TAG_ElasticOrthotropicPlateFiber	  35
#define ND_TAG_ElasticOrthotropicBeamFiber	  36
#define ND_TAG_ElasticOrthotropicThreeDimensional 37
#define ND_TAG_ElasticOrthotropicBeamFiber2d	  38
#define ND_TAG_CycLiqCPSP3D                       39
#define ND_TAG_CycLiqCPSPPlaneStrain              40
#define ND_TAG_ConcreteS                          41
#define ND_TAG_MaterialCMM                        42
#define ND_TAG_FSAM                               43
#define ND_TAG_PlasticDamageConcrete3d            44
#define ND_TAG_PlaneStressLayeredMaterial         45
#define ND_TAG_PlaneStressRebarMaterial           46
#define ND_TAG_Faria1998PlaneStrain               48
#define ND_TAG_Faria1998PlaneStress               49
#define ND_TAG_Faria1998PlaneStress2d               50
#define ND_TAG_Faria1998               51
#define ND_TAG_Faria1998ThreeDimensional               52
#define ND_TAG_CPlaneStress   53
#define ND_TAG_CPlaneStrain   54
#define ND_TAG_CPlaneStress2d   55
#define ND_TAG_CThreeDimensional   55
#define ND_TAG_StressDensityModel2D 56
#define ND_TAG_StressDensityModel3D 57

#define ND_TAG_FluidSolidPorousMaterial        100
#define ND_TAG_PressureDependMultiYield		101
#define ND_TAG_PressureIndependMultiYield		102
#define ND_TAG_PressureDependMultiYield02		103
#define ND_TAG_ReinforcedConcretePlaneStress  104
#define ND_TAG_FAReinforcedConcretePlaneStress  105
#define ND_TAG_FAFourSteelRCPlaneStress  106
#define ND_TAG_RAFourSteelRCPlaneStress  107
#define ND_TAG_PrestressedConcretePlaneStress  108
#define ND_TAG_FAPrestressedConcretePlaneStress  109
#define ND_TAG_FAFourSteelPCPlaneStress  110
#define ND_TAG_RAFourSteelPCPlaneStress  111
#define ND_TAG_PressureDependMultiYield03		112

#define ND_TAG_J2PlaneStrain                  3005
#define ND_TAG_J2PlaneStress                  3006
#define ND_TAG_J2AxiSymm                      3007
#define ND_TAG_J2ThreeDimensional             3009
#define ND_TAG_J2PlateFiber		      3010
#define ND_TAG_J2BeamFiber		      3011


#define ND_TAG_FeapMaterial                 1000
#define ND_TAG_FeapMaterial01                 1001
#define ND_TAG_FeapMaterial02                 1002
#define ND_TAG_FeapMaterial03                 1003
#define ND_TAG_PlaneStressMaterial          2000
#define ND_TAG_PlateFiberMaterial          2001
#define ND_TAG_PlaneStrainMaterial          2003
#define ND_TAG_BeamFiberMaterial		2002
#define ND_TAG_BeamFiberMaterial2d		2004
#define ND_TAG_BeamFiberMaterial2dPS		2005
#define ND_TAG_CompressibleFluid		3001
#define ND_TAG_GeneralizedPlasticity 3002
#define ND_TAG_J2Plasticity02  3003
#define ND_TAG_FiniteDeformationElastic3D	8002
#define ND_TAG_NeoHookeanCompressible3D	        8003
#define ND_TAG_FDdecoupledElastic3D	        8004
#define ND_TAG_FiniteDeformationEP3D	        8005
// Contact Material - P.Arduino
#define ND_TAG_ContactMaterial2D				14001
#define ND_TAG_ContactMaterial3D				14002
// Drucker-Prager - P.Arduino
#define ND_TAG_DruckerPrager					14003
#define ND_TAG_DruckerPragerThreeDimensional	14004
#define ND_TAG_DruckerPragerTensionCutoff		14005
#define ND_TAG_DruckerPrager3D	                14006
#define ND_TAG_DruckerPragerPlaneStrain         14007
// CamClay with Bounding Surface - C.McGann
#define ND_TAG_BoundingCamClay                  14008
#define ND_TAG_BoundingCamClay3D                14009
#define ND_TAG_BoundingCamClayPlaneStrain       14010
// Initial state analysis material wrapper - C.McGann
#define ND_TAG_InitialStateAnalysisWrapper      14011
// Manzari Dafalias material - P. Arduino
#define ND_TAG_ManzariDafalias                  14012
#define ND_TAG_ManzariDafalias3D                14013
#define ND_TAG_ManzariDafaliasPlaneStrain       14014
// Manzari Dafalias material - A. Ghofrani
#define ND_TAG_ManzariDafaliasRO                14015
#define ND_TAG_ManzariDafalias3DRO              14016
#define ND_TAG_ManzariDafaliasPlaneStrainRO     14017
// Stress Density material - C.McGann
#define ND_TAG_stressDensity                  14018
// PM4Sand material - L.Chen
#define ND_TAG_PM4Sand                        14021
// PM4Silt material - L.Chen
#define ND_TAG_PM4Silt                        14022
// J2CyclicBoundingSurface material - D.Turello
#define ND_TAG_J2CyclicBoundingSurface        14023

// MultiaxialCyclicPlasticity, add by Gang Wang
#define ND_TAG_MultiaxialCyclicPlasticity             10031
#define ND_TAG_MultiaxialCyclicPlasticity3D           10032
#define ND_TAG_MultiaxialCyclicPlasticityAxiSymm      10033
#define ND_TAG_MultiaxialCyclicPlasticityPlaneStrain  10034

#define ND_TAG_ConcreteMcftNonLinear5 7601
#define ND_TAG_ConcreteMcftNonLinear7 7602

#define ND_TAG_ElasticIsotropicThermal	      7000   //L.Jiang[SIF]
#define ND_TAG_ElasticIsotropic3DThermal      7001   //L.Jiang[SIF]
#define ND_TAG_J2ThreeDimensionalThermal      7002   //L.Jiang[SIF]
#define ND_TAG_DruckerPragerThermal	      7003   //L.Jiang[SIF]
#define ND_TAG_DruckerPrager3DThermal         7004   //L.Jiang[SIF]
#define ND_TAG_PlasticDamageConcrete3dThermal 7005   //L.Jiang[SIF]
#define ND_TAG_PlateFiberMaterialThermal      7006   //L.Jiang[SIF]
#define ND_TAG_PlateRebarMaterialThermal      7007   //L.Jiang[SIF]
#define ND_TAG_PlateFromPlaneStressMaterialThermal 7008   //L.Jiang[SIF]

#define ND_TAG_InitStressNDMaterial 7009




#define FIBER_TAG_Uniaxial2d	1
#define FIBER_TAG_Uniaxial3d	2
#define FIBER_TAG_ND2d	3
#define FIBER_TAG_ND3d	4

#define BACKBONE_TAG_Capped		1
#define BACKBONE_TAG_LinearCapped	2
#define BACKBONE_TAG_Material		3
#define BACKBONE_TAG_Arctangent		4
#define BACKBONE_TAG_Trilinear		5
#define BACKBONE_TAG_Multilinear	6
#define BACKBONE_TAG_Mander		7
#define BACKBONE_TAG_KentPark		8
#define BACKBONE_TAG_Raynor		9
#define BACKBONE_TAG_ReeseStiffClayBelowWS 10
#define BACKBONE_TAG_ReeseSoftClay      11
#define BACKBONE_TAG_ReeseSand          12


#define DEG_TAG_STIFF_Constant		1
#define DEG_TAG_STIFF_Ductility		2
#define DEG_TAG_STIFF_Energy		3
#define DEG_TAG_STIFF_Pincheira		4

#define DEG_TAG_UNLOAD_Constant		1
#define DEG_TAG_UNLOAD_Takeda		2
#define DEG_TAG_UNLOAD_Energy		3
#define DEG_TAG_UNLOAD_Karsan		4

#define DEG_TAG_STRENGTH_ACI		1
#define DEG_TAG_STRENGTH_Constant	2
#define DEG_TAG_STRENGTH_Ductility	3
#define DEG_TAG_STRENGTH_Petrangeli	4
#define DEG_TAG_STRENGTH_Energy		5
#define DEG_TAG_STRENGTH_Section	6

#define PATTERN_TAG_LoadPattern           1
#define PATTERN_TAG_MultiSupportPattern	  3
#define PATTERN_TAG_UniformExcitation     2
#define PATTERN_TAG_FirePattern           3
#define PATTERN_TAG_PBowlLoading          4
#define PATTERN_TAG_DRMLoadPattern        5

#define LOAD_TAG_Beam2dUniformLoad        3
#define LOAD_TAG_Beam2dPointLoad          4
#define LOAD_TAG_Beam3dUniformLoad        5
#define LOAD_TAG_Beam3dPointLoad          6
#define LOAD_TAG_BrickSelfWeight          7
#define LOAD_TAG_Beam2dTempLoad           8
#define LOAD_TAG_SurfaceLoader            9 // C.McGann, U.W.
#define LOAD_TAG_SelfWeight              10 // C.McGann, U.W.
#define LOAD_TAG_Beam2dThermalAction      11
#define LOAD_TAG_Beam2dPartialUniformLoad 12
#define LOAD_TAG_Beam3dPartialUniformLoad 121
#define LOAD_TAG_Beam3dThermalAction      13 // L.Jiang [ SIF ]
#define LOAD_TAG_ShellThermalAction       14 // L.Jiang [ SIF ]
#define LOAD_TAG_NodalThermalAction       15 //L.Jiang [ SIF ]
#define LOAD_TAG_ThermalActionWrapper     16 //L.Jiang [ SIF ]
#define LOAD_TAG_LysmerVelocityLoader      17  //Jose Abell (UANDES)


#define MAT_TAG_IsotropicLinElastic         1001
#define MAT_TAG_IsotropicLinElasticPoint    1002
#define MAT_TAG_OrthotropicLinElastic       1003
#define MAT_TAG_OrthotropicLinElasticPoint  1004

#define ELE_TAG_Subdomain     	         1
#define ELEMENT_TAGS_WrapperElement      2
#define ELE_TAG_ElasticBeam2d            3
#define ELE_TAG_ModElasticBeam2d         4
#define ELE_TAG_ElasticBeam3d            5
#define ELE_TAG_ElasticWarpingBeam3d            5001
#define ELE_TAG_Beam2d    	         6
#define ELE_TAG_beam2d02    	         7
#define ELE_TAG_beam2d03    	         8
#define ELE_TAG_beam2d04    	         9
#define ELE_TAG_beam3d01    	        10
#define ELE_TAG_beam3d02    	        11
#define ELE_TAG_Truss    	        12
#define ELE_TAG_TrussSection            13
#define ELE_TAG_CorotTruss    	        14
#define ELE_TAG_CorotTrussSection    	15
#define ELE_TAG_fElmt05	                16
#define ELE_TAG_fElmt02	                17
#define ELE_TAG_MyTruss    	        18
#define ELE_TAG_ZeroLength	        19
#define ELE_TAG_ZeroLengthSection	20
#define ELE_TAG_ZeroLengthND	        21
#define ELE_TAG_ZeroLengthContact2D	22
#define ELE_TAG_ZeroLengthContact3D	23
#define ELE_TAG_ZeroLengthContactNTS2D	24
#define ELE_TAG_ZeroLengthInterface2D	25
#define ELE_TAG_CoupledZeroLength	26
#define ELE_TAG_BiaxialZeroLength	260
#define ELE_TAG_ZeroLengthRocking       27
#define ELE_TAG_NLBeamColumn2d	        28
#define ELE_TAG_NLBeamColumn3d	        29
#define ELE_TAG_LargeDispBeamColumn3d	30
#define ELE_TAG_FourNodeQuad	        31
#define ELE_TAG_FourNodeQuad3d	        32
#define ELE_TAG_Tri31	                33    //Added by Roozbeh Geraili Mikola
#define ELE_TAG_BeamWithHinges2d        34
#define ELE_TAG_BeamWithHinges3d        35
#define ELE_TAG_EightNodeBrick          36
#define ELE_TAG_TwentyNodeBrick         37
#define ELE_TAG_EightNodeBrick_u_p_U    38
#define ELE_TAG_TwentyNodeBrick_u_p_U   39
#define ELE_TAG_FourNodeQuadUP          40
#define ELE_TAG_TotalLagrangianFD20NodeBrick 41
#define ELE_TAG_TotalLagrangianFD8NodeBrick  42
#define ELE_TAG_EightNode_LDBrick_u_p        43
#define ELE_TAG_EightNode_Brick_u_p     44
#define ELE_TAG_TwentySevenNodeBrick    45
#define ELE_TAG_BrickUP                 46
#define ELE_TAG_Nine_Four_Node_QuadUP   47
#define ELE_TAG_Twenty_Eight_Node_BrickUP    48
#define ELE_TAG_Twenty_Node_Brick       49
#define ELE_TAG_BBarFourNodeQuadUP      50
#define ELE_TAG_BBarBrickUP             51
#define ELE_TAG_PlateMITC4              52
#define ELE_TAG_ShellMITC4              53
#define ELE_TAG_ShellMITC9              54 //Tesser
#define ELE_TAG_Plate1                  55
#define ELE_TAG_Brick                   56
#define ELE_TAG_BbarBrick               57
#define ELE_TAG_FLBrick                 58
#define ELE_TAG_EnhancedQuad            59
#define ELE_TAG_ConstantPressureVolumeQuad 60
#define ELE_TAG_NineNodeMixedQuad          61
#define ELE_TAG_DispBeamColumn2d        62
#define ELE_TAG_DispBeamColumnNL2d        621
#define ELE_TAG_TimoshenkoBeamColumn2d  63
#define ELE_TAG_DispBeamColumn3d        64
#define ELE_TAG_DispBeamColumnWarping3d        641
#define ELE_TAG_HingedBeam2d            65
#define ELE_TAG_HingedBeam3d            66
#define ELE_TAG_TwoPointHingedBeam2d    67
#define ELE_TAG_TwoPointHingedBeam3d    68
#define ELE_TAG_OnePointHingedBeam2d    69
#define ELE_TAG_OnePointHingedBeam3d    70
#define ELE_TAG_BeamColumnJoint2d       71
#define ELE_TAG_BeamColumnJoint3d       72
#define ELE_TAG_ForceBeamColumn2d       73
#define ELE_TAG_ForceBeamColumnWarping2d 731
#define ELE_TAG_ForceBeamColumn3d       74
#define ELE_TAG_ElasticForceBeamColumn2d 75
#define ELE_TAG_ElasticForceBeamColumnWarping2d 751
#define ELE_TAG_ElasticForceBeamColumn3d 76
#define ELE_TAG_ForceBeamColumnCBDI2d   77
#define ELE_TAG_ForceBeamColumnCBDI3d   78
#define ELE_TAG_DispBeamColumn2dInt     79
#define ELE_TAG_InternalSpring          80
#define ELE_TAG_SimpleJoint2D           81
#define ELE_TAG_Joint2D                 82
#define ELE_TAG_Joint3D                 83
#define ELE_TAG_ElastomericBearingPlasticity3d 84
#define ELE_TAG_ElastomericBearingPlasticity2d 85
#define ELE_TAG_TwoNodeLink             86
#define ELE_TAG_ActuatorCorot           87
#define ELE_TAG_Actuator                88
#define ELE_TAG_Adapter                 89
#define ELE_TAG_ElastomericBearingBoucWen2d 90
#define ELE_TAG_ElastomericBearingBoucWen3d 91
#define ELE_TAG_FlatSliderSimple2d      92
#define ELE_TAG_FlatSliderSimple3d      93
#define ELE_TAG_FlatSlider2d            94
#define ELE_TAG_FlatSlider3d            95
#define ELE_TAG_SingleFPSimple2d        96
#define ELE_TAG_SingleFPSimple3d        97
#define ELE_TAG_SingleFP2d              98
#define ELE_TAG_SingleFP3d              99
#define ELE_TAG_DoubleFPSimple2d       100
#define ELE_TAG_DoubleFPSimple3d       101
#define ELE_TAG_DoubleFP2d             102
#define ELE_TAG_DoubleFP3d             103
#define ELE_TAG_TripleFPSimple2d       104
#define ELE_TAG_TripleFPSimple3d       105
#define ELE_TAG_TripleFP2d             106
#define ELE_TAG_TripleFP3d             107
#define ELE_TAG_MultiFP2d              108
#define ELE_TAG_MultiFP3d              109
#define ELE_TAG_GenericClient          110
#define ELE_TAG_GenericCopy            111
#define ELE_TAG_PY_MACRO2D             112
// elements added by U.W. - P.Arduino
#define ELE_TAG_SimpleContact2D        113
#define ELE_TAG_SimpleContact3D        114
#define ELE_TAG_BeamContact3D          115
#define ELE_TAG_SurfaceLoad            116
#define ELE_TAG_BeamContact2D          117
#define ELE_TAG_BeamEndContact3D       118
#define ELE_TAG_SSPquad                119
#define ELE_TAG_SSPquadUP              120
#define ELE_TAG_SSPbrick               121
#define ELE_TAG_SSPbrickUP             122
#define ELE_TAG_BeamContact2Dp         123
#define ELE_TAG_BeamContact3Dp         124
#define ELE_TAG_BeamEndContact3Dp      125
#define ELE_TAG_Quad4FiberOverlay      126
#define ELE_TAG_Brick8FiberOverlay     127
#define ELE_TAG_DispBeamColumn2dThermal 128
#define ELE_TAG_TPB1D                  129
#define ELE_TAG_TFP_Bearing            130
#define ELE_TAG_TFP_Bearing2d          131
#define ELE_TAG_TripleFrictionPendulum 132
#define ELE_TAG_PFEMElement2D          133
#define ELE_TAG_FourNodeQuad02         134
#define ELE_TAG_cont2d01    	       135	// provisional
#define ELE_TAG_cont2d02    	       136 	// provisional
#define ELE_TAG_CST	    	           137
#define ELE_TAG_Truss2                 138
#define ELE_TAG_CorotTruss2            139
#define ELE_Tag_ZeroLengthImpact3D     140
#define ELE_TAG_PFEMElement3D          141
#define ELE_TAG_PFEMElement2DCompressible 142
#define ELE_TAG_PFEMElement2DBubble       143
#define ELE_TAG_PFEMElement2Dmini         144
#define ELE_TAG_ElasticTimoshenkoBeam2d   145
#define ELE_TAG_ElasticTimoshenkoBeam3d   146
#define ELE_TAG_ElastomericBearingUFRP2d  147
#define ELE_TAG_ElastomericBearingUFRP3d  148
#define ELE_TAG_RJWatsonEQS2d             149
#define ELE_TAG_RJWatsonEQS3d             150
#define ELE_TAG_HDR                       151
#define ELE_TAG_ElastomericX              152
#define ELE_TAG_LeadRubberX               153
#define ELE_TAG_PileToe3D                 154
#define ELE_TAG_N4BiaxialTruss            155
#define ELE_TAG_ShellDKGQ                 156
#define ELE_TAG_ShellNLDKGQ               157
#define ELE_TAG_MultipleShearSpring       158
#define ELE_TAG_MultipleNormalSpring      159
#define ELE_TAG_KikuchiBearing            160
#define ELE_TAG_YamamotoBiaxialHDR        161
#define ELE_TAG_MVLEM                     162
#define ELE_TAG_SFI_MVLEM                 163
#define ELE_TAG_PFEMElement2DFIC          164
#define ELE_TAG_ElastomericBearingBoucWenMod3d 165
#define ELE_TAG_FPBearingPTV              166
#define ELE_TAG_ShellDKGT                 167
#define ELE_TAG_ShellNLDKGT               168
#define ELE_TAG_CatenaryCable             169
#define ELE_TAG_DispBeamColumn3dThermal   170  // L.Jiang [SIF]
#define ELE_TAG_ForceBeamColumn2dThermal  171  //L.Jiang [SIF]
#define ELE_TAG_ForceBeamColumn3dThermal  172  //L.Jiang [SIF] //Still testing
#define ELE_TAG_ShellMITC4Thermal         173   //L.Jiang [SIF]
#define ELE_TAG_ShellNLDKGQThermal        174   //L.Jiang [SIF]
#define ELE_TAG_ShellANDeS                175   //L.Jiang [SIF]
#define ELE_TAG_AxEqDispBeamColumn2d      178
#define ELE_TAG_FourNodeTetrahedron       179
#define ELE_TAG_TriSurfaceLoad            180
#define ELE_TAG_QuadBeamEmbedContact      181
#define ELE_TAG_EmbeddedBeamInterfaceL    182
#define ELE_TAG_EmbeddedBeamInterfaceP    183
#define ELE_TAG_EmbeddedEPBeamInterface   184
#define ELE_TAG_LysmerTriangle            185
#define ELE_TAG_TaylorHood2D              186
#define ELE_TAG_PFEMElement2DQuasi        187
#define ELE_TAG_MINI                      188
#define ELE_TAG_PFEMElement3DBubble       189
<<<<<<< HEAD
#define ELE_TAG_LinearElasticSpring       190
#define ELE_TAG_Inerter                   191
=======
#define ELE_TAG_ExternalElement           99990  
>>>>>>> ffe74dbd

#define FRN_TAG_Coulomb            1
#define FRN_TAG_VelDependent       2
#define FRN_TAG_VelPressureDep     3
#define FRN_TAG_VelDepMultiLinear  4
#define FRN_TAG_VelNormalFrcDep    5

#define BEAM_INTEGRATION_TAG_Lobatto         1
#define BEAM_INTEGRATION_TAG_Legendre        2
#define BEAM_INTEGRATION_TAG_Radau           3
#define BEAM_INTEGRATION_TAG_NewtonCotes           4
#define BEAM_INTEGRATION_TAG_Trapezoidal           5
#define BEAM_INTEGRATION_TAG_CompositeSimpson           55
#define BEAM_INTEGRATION_TAG_Midpoint           6
#define BEAM_INTEGRATION_TAG_UserDefined     7
#define BEAM_INTEGRATION_TAG_FixedLocation     8
#define BEAM_INTEGRATION_TAG_LowOrder     9
#define BEAM_INTEGRATION_TAG_MidDistance     40

#define BEAM_INTEGRATION_TAG_HingeMidpoint 10
#define BEAM_INTEGRATION_TAG_HingeEndpoint 11
#define BEAM_INTEGRATION_TAG_HingeRadau    12
#define BEAM_INTEGRATION_TAG_HingeRadauTwo    13
#define BEAM_INTEGRATION_TAG_UserHinge     14
#define BEAM_INTEGRATION_TAG_DistHinge     15
#define BEAM_INTEGRATION_TAG_RegularizedHinge     16

#define BEAM_INTEGRATION_TAG_HingeMidpoint2d 20
#define BEAM_INTEGRATION_TAG_HingeEndpoint2d 21
#define BEAM_INTEGRATION_TAG_HingeRadau2d    22
#define BEAM_INTEGRATION_TAG_HingeRadauTwo2d    23
#define BEAM_INTEGRATION_TAG_UserHinge2d     24
#define BEAM_INTEGRATION_TAG_DistHinge2d     25

#define BEAM_INTEGRATION_TAG_HingeMidpoint3d 30
#define BEAM_INTEGRATION_TAG_HingeEndpoint3d 31
#define BEAM_INTEGRATION_TAG_HingeRadau3d    32
#define BEAM_INTEGRATION_TAG_HingeRadauTwo3d    33
#define BEAM_INTEGRATION_TAG_UserHinge3d     34
#define BEAM_INTEGRATION_TAG_DistHinge3d     35


#define CRDTR_TAG_LinearCrdTransf2d 1
#define CRDTR_TAG_PDeltaCrdTransf2d 2
#define CRDTR_TAG_ModerateDispCrdTransf2d 8
#define CRDTR_TAG_CorotCrdTransf2d  3
#define CRDTR_TAG_CorotCrdTransfWarping2d 31
#define CRDTR_TAG_LinearCrdTransf3d 4
#define CRDTR_TAG_PDeltaCrdTransf3d 5
#define CRDTR_TAG_ModerateDispCrdTransf3d 9
#define CRDTR_TAG_CorotCrdTransf3d  6
#define CRDTR_TAG_CorotCrdTransfWarping3d  61
#define CRDTR_TAG_LinearCrdTransf2dInt 7

#define NOD_TAG_Node      	1
#define NOD_TAG_DummyNode 	2

#define LOAD_TAG_LoadCase  	0
#define LOAD_TAG_NodalLoad 	1
#define LOAD_TAG_EarthquakeNodalLoad 	2
#define LOAD_TAG_SingleExcitation 	3
#define LOAD_TAG_RectPulseNodalLoad 	4

#define CNSTRNT_TAG_SP_Constraint 	1
#define CNSTRNT_TAG_MP_Constraint 	2
#define CNSTRNT_TAG_ImposedMotionSP	3
#define CNSTRNT_TAG_ImposedMotionSP1	4
#define CNSTRNT_TAG_MP_Joint2D          5
#define CNSTRNT_TAG_MP_SimpleJoint2D    6
#define CNSTRNT_TAG_MP_Joint3D          7
#define CNSTRNT_TAG_Pressure_Constraint 8


#define MATRIX_TAG_Matrix 	1

#define VECTOR_TAG_Vector 	1

#define ID_TAG_ID 		1

#define HANDLER_TAG_PlainHandler 			1
#define HANDLER_TAG_LagrangeConstraintHandler   	2
#define HANDLER_TAG_PenaltyConstraintHandler    	3
#define HANDLER_TAG_TransformationConstraintHandler    	4
#define HANDLER_TAG_PenaltyHandlerNoHomoSPMultipliers   5

#define NUMBERER_TAG_DOF_Numberer      	1
#define NUMBERER_TAG_PlainNumberer 	2
#define NUMBERER_TAG_ParallelNumberer 	3

#define GraphNUMBERER_TAG_RCM   		1

#define GraphNUMBERER_TAG_SimpleNumberer   	2
#define GraphNUMBERER_TAG_MyRCM   		3
#define GraphNUMBERER_TAG_Metis   		4
#define GraphNUMBERER_TAG_AMD   		5


#define AnaMODEL_TAGS_AnalysisModel 	1

#define EquiALGORITHM_TAGS_Linear 		1
#define EquiALGORITHM_TAGS_NewtonRaphson       	2
#define EquiALGORITHM_TAGS_ModifiedNewton 	3
#define EquiALGORITHM_TAGS_Broyden 		4
#define EquiALGORITHM_TAGS_BFGS 		5
#define EquiALGORITHM_TAGS_SplitNewton 		6
#define EquiALGORITHM_TAGS_KrylovNewton         7
#define EquiALGORITHM_TAGS_NewtonLineSearch     8
#define EquiALGORITHM_TAGS_PeriodicNewton       9
#define EquiALGORITHM_TAGS_SecantNewton         10
#define EquiALGORITHM_TAGS_AcceleratedNewton          11
#define EquiALGORITHM_TAGS_AcceleratedNewtonLineSearch          12
#define EquiALGORITHM_TAGS_InitialNewton          13
#define EquiALGORITHM_TAGS_ElasticAlgorithm 14
#define EquiALGORITHM_TAGS_NewtonHallM 15

#define ACCELERATOR_TAGS_Krylov		1
#define ACCELERATOR_TAGS_Secant		2
#define ACCELERATOR_TAGS_Miller         3
#define ACCELERATOR_TAGS_Monitored      4
#define ACCELERATOR_TAGS_Raphson        5
#define ACCELERATOR_TAGS_Periodic       6
#define ACCELERATOR_TAGS_Difference     7

#define LINESEARCH_TAGS_InitialInterpolatedLineSearch 1
#define LINESEARCH_TAGS_BisectionLineSearch           2
#define LINESEARCH_TAGS_RegulaFalsiLineSearch         3
#define LINESEARCH_TAGS_SecantLineSearch              4


#define INTEGRATOR_TAGS_Newmark                          1
#define INTEGRATOR_TAGS_HHT                              2
#define INTEGRATOR_TAGS_HHT_TP                           3
#define INTEGRATOR_TAGS_WilsonTheta                      4
#define INTEGRATOR_TAGS_CentralDifference                5
#define INTEGRATOR_TAGS_LoadControl                      6
#define INTEGRATOR_TAGS_DisplacementControl              7
#define INTEGRATOR_TAGS_ArcLength                        8
#define INTEGRATOR_TAGS_LoadPath                         9
#define INTEGRATOR_TAGS_Newmark1                        10
#define INTEGRATOR_TAGS_HHT1                            11
#define INTEGRATOR_TAGS_MinUnbalDispNorm                12
#define INTEGRATOR_TAGS_ArcLength1                      13
#define INTEGRATOR_TAGS_StaticSensitivity               14
#define INTEGRATOR_TAGS_HSConstraint                    15
#define INTEGRATOR_TAGS_DistributedDisplacementControl  16
#define INTEGRATOR_TAGS_CentralDifferenceAlternative    17
#define INTEGRATOR_TAGS_CentralDifferenceNoDamping      18
#define INTEGRATOR_TAGS_NewmarkExplicit                 19
#define INTEGRATOR_TAGS_NewmarkHSIncrReduct             20
#define INTEGRATOR_TAGS_NewmarkHSIncrLimit              21
#define INTEGRATOR_TAGS_NewmarkHSFixedNumIter           22
#define INTEGRATOR_TAGS_HHTExplicit                     23
#define INTEGRATOR_TAGS_HHTExplicit_TP                  24
#define INTEGRATOR_TAGS_HHTGeneralized                  25
#define INTEGRATOR_TAGS_HHTGeneralized_TP               26
#define INTEGRATOR_TAGS_HHTGeneralizedExplicit          27
#define INTEGRATOR_TAGS_HHTGeneralizedExplicit_TP       28
#define INTEGRATOR_TAGS_HHTHSIncrReduct                 29
#define INTEGRATOR_TAGS_HHTHSIncrReduct_TP              30
#define INTEGRATOR_TAGS_HHTHSIncrLimit                  31
#define INTEGRATOR_TAGS_HHTHSIncrLimit_TP               32
#define INTEGRATOR_TAGS_HHTHSFixedNumIter               33
#define INTEGRATOR_TAGS_HHTHSFixedNumIter_TP            34
#define INTEGRATOR_TAGS_AlphaOS                         35
#define INTEGRATOR_TAGS_AlphaOS_TP                      36
#define INTEGRATOR_TAGS_AlphaOSGeneralized              37
#define INTEGRATOR_TAGS_AlphaOSGeneralized_TP           38
#define INTEGRATOR_TAGS_Collocation                     39
#define INTEGRATOR_TAGS_CollocationHSIncrReduct         40
#define INTEGRATOR_TAGS_CollocationHSIncrLimit          41
#define INTEGRATOR_TAGS_CollocationHSFixedNumIter       42
#define INTEGRATOR_TAGS_TRBDF2                          43
#define INTEGRATOR_TAGS_GeneralizedAlpha                44
#define INTEGRATOR_TAGS_DisplacementPath                45
#define INTEGRATOR_TAGS_FSI                             46
#define INTEGRATOR_TAGS_TRBDF3                          47
#define INTEGRATOR_TAGS_Houbolt                         48
#define INTEGRATOR_TAGS_ParkLMS3                        49
#define INTEGRATOR_TAGS_BackwardEuler                   50
#define INTEGRATOR_TAGS_EnergyConserved                 51
#define INTEGRATOR_TAGS_PFEMIntegrator                  52
#define INTEGRATOR_TAGS_KRAlphaExplicit                 53
#define INTEGRATOR_TAGS_KRAlphaExplicit_TP              54
#define INTEGRATOR_TAGS_ExplicitDifference              55
#define INTEGRATOR_TAGS_EQPath        					        56

#define LinSOE_TAGS_FullGenLinSOE		1
#define LinSOE_TAGS_BandGenLinSOE		2
#define LinSOE_TAGS_BandSPDLinSOE		3
#define LinSOE_TAGS_ProfileSPDLinSOE		4
#define LinSOE_TAGS_SlowLinearSOE		5
#define LinSOE_TAGS_SparseGenColLinSOE		6
#define LinSOE_TAGS_PetscSOE       		7
#define LinSOE_TAGS_ShadowPetscSOE		8
#define LinSOE_TAGS_ActorPetscSOE		9
#define LinSOE_TAGS_UmfpackGenLinSOE		10
#define LinSOE_TAGS_SymSparseLinSOE         11
#define LinSOE_TAGS_DiagonalLinSOE         12
#define LinSOE_TAGS_ItpackLinSOE           13
#define LinSOE_TAGS_ProfileSPDLinSOEGather	14
#define LinSOE_TAGS_DistributedBandGenLinSOE		15
#define LinSOE_TAGS_DistributedBandSPDLinSOE		16
#define LinSOE_TAGS_DistributedProfileSPDLinSOE		17
#define LinSOE_TAGS_DistributedSparseGenColLinSOE       18
#define LinSOE_TAGS_DiagonalSOE       19
#define LinSOE_TAGS_SparseGenRowLinSOE		20
#define LinSOE_TAGS_DistributedSparseGenRowLinSOE       21
#define LinSOE_TAGS_DistributedDiagonalSOE 22
#define LinSOE_TAGS_MumpsSOE 23
#define LinSOE_TAGS_MumpsParallelSOE 24
#define LinSOE_TAGS_MPIDiagonalSOE 25
#define LinSOE_TAGS_PFEMLinSOE 26
#define LinSOE_TAGS_SProfileSPDLinSOE		27
#define LinSOE_TAGS_PFEMCompressibleLinSOE 28
#define LinSOE_TAGS_PFEMQuasiLinSOE 29
#define LinSOE_TAGS_PFEMDiaLinSOE 30
#define LinSOE_TAGS_PARDISOGenLinSOE 99990


#define SOLVER_TAGS_FullGenLinLapackSolver  	1
#define SOLVER_TAGS_BandGenLinLapackSolver  	2
#define SOLVER_TAGS_BandSPDLinLapackSolver  	3
#define SOLVER_TAGS_ProfileSPDLinDirectSolver  	4
#define SOLVER_TAGS_ProfileSPDLinSubstrSolver  	5
#define SOLVER_TAGS_SlowLinearSOESolver  	6
#define SOLVER_TAGS_BandSPDLinThreadSolver  	7
#define SOLVER_TAGS_ProfileSPDLinDirectThreadSolver  	8
#define SOLVER_TAGS_ProfileSPDLinDirectBlockSolver  	9
#define SOLVER_TAGS_ProfileSPDLinDirectSkypackSolver  	10
#define SOLVER_TAGS_SuperLU			      	11
#define SOLVER_TAGS_ThreadedSuperLU		      	12
#define SOLVER_TAGS_PetscSolver      			13
#define SOLVER_TAGS_UmfpackGenLinSolver      		14
#define SOLVER_TAGS_SymSparseLinSolver 15
#define SOLVER_TAGS_DiagonalLinSolver 16
#define SOLVER_TAGS_Itpack            17
#define SOLVER_TAGS_ProfileSPDLinSolverGather  	18
#define SOLVER_TAGS_DistributedSuperLU		      	19
#define SOLVER_TAGS_DiagonalDirectSolver 20
#define SOLVER_TAGS_PetscSparseSeqSolver 21
#define SOLVER_TAGS_DistributedDiagonalSolver 22
#define SOLVER_TAGS_MumpsSolver			      	23
#define SOLVER_TAGS_MumpsParallelSolver			24
#define SOLVER_TAGS_MPIDiagonalSolver                   25
#define SOLVER_TAGS_PFEMSolver                          26
#define SOLVER_TAGS_SProfileSPDLinSolver  	        27
#define SOLVER_TAGS_PFEMCompressibleSolver              28
#define SOLVER_TAGS_CulaSparseS4                        29
#define SOLVER_TAGS_CulaSparseS5                        30
#define SOLVER_TAGS_CuSP                                31
#define SOLVER_TAGS_PFEMQuasiSolver                     32
#define SOLVER_TAGS_PFEMDiaSolver                       33

#define RECORDER_TAGS_ElementRecorder		1
#define RECORDER_TAGS_NodeRecorder		2
#define RECORDER_TAGS_EnvelopeNodeRecorder	3
#define RECORDER_TAGS_EnvelopeElementRecorder	4
#define RECORDER_TAGS_DatastoreRecorder		5
#define RECORDER_TAGS_MaxNodeDispRecorder	6
#define RECORDER_TAGS_FilePlotter		7
#define RECORDER_TAGS_AlgorithmIncrements	8
#define RECORDER_TAGS_DriftRecorder		9
#define RECORDER_TAGS_EnvelopeDriftRecorder	15
#define RECORDER_TAGS_GSA_Recorder		10
#define RECORDER_TAGS_YsVisual                  11
#define RECORDER_TAGS_DamageRecorder		12
#define RECORDER_TAGS_PatternRecorder		13
#define RECORDER_TAGS_TclFeViewer		14
#define RECORDER_TAGS_NormElementRecorder	16
#define RECORDER_TAGS_NormNodeRecorder	        17
#define RECORDER_TAGS_NormEnvelopeElementRecorder	18
#define RECORDER_TAGS_PVDRecorder               19
#define RECORDER_TAGS_MPCORecorder               20
#define RECORDER_TAGS_GmshRecorder               21
#define RECORDER_TAGS_VTK_Recorder               22

#define OPS_STREAM_TAGS_FileStream		1
#define OPS_STREAM_TAGS_StandardStream		2
#define OPS_STREAM_TAGS_XmlFileStream		3
#define OPS_STREAM_TAGS_DataFileStream		4
#define OPS_STREAM_TAGS_DatabaseStream		5
#define OPS_STREAM_TAGS_DummyStream		6
#define OPS_STREAM_TAGS_BinaryFileStream        7
#define OPS_STREAM_TAGS_TCP_Stream              8
#define OPS_STREAM_TAGS_ChannelStream           9
#define OPS_STREAM_TAGS_DataTurbineStream      10
#define OPS_STREAM_TAGS_DataFileStreamAdd      11


#define DomDecompALGORITHM_TAGS_DomainDecompAlgo 1

#define DomDecompANALYSIS_TAGS_DomainDecompositionAnalysis 1
#define ANALYSIS_TAGS_StaticDomainDecompositionAnalysis 2
#define ANALYSIS_TAGS_TransientDomainDecompositionAnalysis 3

#define PartitionedModelBuilder_TAGS_PartitionedQuick2dFrameModel 1

#define RANDOM_VARIABLE_beta				1
#define RANDOM_VARIABLE_chisquare			2
#define RANDOM_VARIABLE_exponential			3
#define RANDOM_VARIABLE_gamma				4
#define RANDOM_VARIABLE_gumbel				5
#define RANDOM_VARIABLE_laplace				6
#define RANDOM_VARIABLE_lognormal			7
#define RANDOM_VARIABLE_normal				8
#define RANDOM_VARIABLE_pareto				9
#define RANDOM_VARIABLE_rayleigh			10
#define RANDOM_VARIABLE_shiftedexponential	11
#define RANDOM_VARIABLE_shiftedrayleigh		12
#define RANDOM_VARIABLE_type1largestvalue	13
#define RANDOM_VARIABLE_type1smallestvalue	14
#define RANDOM_VARIABLE_type2largestvalue	15
#define RANDOM_VARIABLE_type3smallestvalue	16
#define RANDOM_VARIABLE_uniform				17
#define RANDOM_VARIABLE_weibull				18
#define RANDOM_VARIABLE_userdefined             19
#define RANDOM_VARIABLE_python             20

#define RANDOM_VARIABLE_POSITIONER        1
#define PARAMETER_POSITIONER              2

#define CORRELATION_COEFFICIENT           1

#define LIMIT_STATE_FUNCTION		  1
#define LIMCRV_TAG_WrapperLimitCurve      1

#define CUTSET			  1

#define MODULATING_FUNCTION_gamma         1
#define MODULATING_FUNCTION_constant      2
#define MODULATING_FUNCTION_trapezoidal   3

#define FILTER_standardLinearOscillator   1

#define SPECTRUM_jonswap                  1
#define SPECTRUM_constant                 2
#define SPECTRUM_points                   3


#define CHANNEL_TAGS_FileDatastore	  1

#endif<|MERGE_RESOLUTION|>--- conflicted
+++ resolved
@@ -208,14 +208,10 @@
 #define MAT_TAG_ConcreteECThermal               95   //L.Jiang [SIF]
 #define MAT_TAG_BoucWenOriginal                 96
 #define MAT_TAG_DamperMaterial                  97
-<<<<<<< HEAD
 #define MAT_TAG_SPSW02                          98   //SAJalali
-=======
-#define MAT_TAG_SPSW02			                98	//SAJalali
 #define MAT_TAG_Steel02Fatigue					99 //nassermarafi
 #define MAT_TAG_Concrete02IS					100 //nassermarafi
 #define MAT_TAG_ConfinedConcrete01              99
->>>>>>> ffe74dbd
 
 #define MAT_TAG_PySimple1                    205
 #define MAT_TAG_TzSimple1                    206
@@ -730,12 +726,9 @@
 #define ELE_TAG_PFEMElement2DQuasi        187
 #define ELE_TAG_MINI                      188
 #define ELE_TAG_PFEMElement3DBubble       189
-<<<<<<< HEAD
 #define ELE_TAG_LinearElasticSpring       190
 #define ELE_TAG_Inerter                   191
-=======
 #define ELE_TAG_ExternalElement           99990  
->>>>>>> ffe74dbd
 
 #define FRN_TAG_Coulomb            1
 #define FRN_TAG_VelDependent       2
